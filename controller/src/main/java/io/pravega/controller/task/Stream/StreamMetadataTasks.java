--- conflicted
+++ resolved
@@ -64,7 +64,6 @@
 import java.util.Map;
 import java.util.Optional;
 import java.util.concurrent.CompletableFuture;
-import java.util.concurrent.CompletionException;
 import java.util.concurrent.CompletionStage;
 import java.util.concurrent.ScheduledExecutorService;
 import java.util.concurrent.atomic.AtomicBoolean;
@@ -203,35 +202,14 @@
      * @return future.
      */
     public CompletableFuture<Void> retention(final String scope, final String stream, final RetentionPolicy policy,
-                                             final long recordingTime, final OperationContext contextOpt, String delegationToken) {
+                                             final long recordingTime, final OperationContext contextOpt) {
+        Preconditions.checkNotNull(policy);
         final OperationContext context = contextOpt == null ? streamMetadataStore.createContext(scope, stream) : contextOpt;
 
         return streamMetadataStore.getStreamCutsFromRetentionSet(scope, stream, context, executor)
                 .thenCompose(retentionSet -> {
                     StreamCutRecord latestCut = retentionSet.stream()
                             .max(Comparator.comparingLong(StreamCutRecord::getRecordingTime)).orElse(null);
-<<<<<<< HEAD
-                    return checkGenerateStreamCut(scope, stream, context, policy, latestCut, recordingTime, delegationToken)
-                            .thenCompose(x -> truncate(scope, stream, policy, context, retentionSet, recordingTime));
-                });
-
-    }
-
-    private CompletableFuture<Void> checkGenerateStreamCut(String scope, String stream, OperationContext context,
-                                                           RetentionPolicy policy, StreamCutRecord latestCut, long recordingTime, String delegationToken) {
-        switch (policy.getRetentionType()) {
-            case TIME:
-                if (latestCut == null || recordingTime - latestCut.getRecordingTime() > Duration.ofMinutes(Config.MINIMUM_RETENTION_FREQUENCY_IN_MINUTES).toMillis()) {
-                    return generateStreamCut(scope, stream, context, delegationToken)
-                            .thenCompose(newRecord ->
-                                    streamMetadataStore.addStreamCutToRetentionSet(scope, stream, newRecord, context, executor));
-                } else {
-                    return  CompletableFuture.completedFuture(null);
-                }
-            case SIZE:
-            default:
-                throw new NotImplementedException("Size based retention");
-=======
                     return checkGenerateStreamCut(scope, stream, context, latestCut, recordingTime)
                             .thenCompose(newRecord -> truncate(scope, stream, policy, context, retentionSet, newRecord, recordingTime));
                 });
@@ -246,7 +224,6 @@
                         .thenApply(x -> newRecord));
         } else {
             return  CompletableFuture.completedFuture(null);
->>>>>>> 17d39036
         }
     }
 
@@ -309,17 +286,12 @@
                 .thenCompose(activeSegments -> Futures.allOfWithResults(activeSegments
                         .stream()
                         .parallel()
-<<<<<<< HEAD
-                        .collect(Collectors.toMap(Segment::getNumber, x -> getSegmentOffset(scope, stream, x.getNumber(), delegationToken)))))
-                .thenApply(map -> new StreamCutRecord(generationTime, Long.MIN_VALUE, ImmutableMap.copyOf(map)));
-=======
                         .collect(Collectors.toMap(Segment::getNumber, x -> getSegmentOffset(scope, stream, x.getNumber())))))
                 .thenCompose(map -> {
                     final long generationTime = System.currentTimeMillis();
                     return streamMetadataStore.getSizeTillStreamCut(scope, stream, map, context, executor)
                             .thenApply(sizeTill -> new StreamCutRecord(generationTime, sizeTill, ImmutableMap.copyOf(map)));
                 });
->>>>>>> 17d39036
     }
 
     /**
@@ -603,10 +575,9 @@
      * @param runOnlyIfStarted run only if the scale operation was already running. It will ignore requests if the operation isnt started
      *                         by the caller.
      * @param context operation context
-     * @param controllerToken token to present to segmentstore to ensure that only controller can do this.
      * @return returns list of new segments created as part of this scale operation.
      */
-    public CompletableFuture<List<Segment>> startScale(ScaleOpEvent scaleInput, boolean runOnlyIfStarted, OperationContext context, String controllerToken) { // called upon event read from requeststream
+    public CompletableFuture<List<Segment>> startScale(ScaleOpEvent scaleInput, boolean runOnlyIfStarted, OperationContext context) { // called upon event read from requeststream
         return withRetries(() -> streamMetadataStore.startScale(scaleInput.getScope(),
                 scaleInput.getStream(),
                 scaleInput.getSegmentsToSeal(),
@@ -617,7 +588,7 @@
                 executor), executor)
                 .thenCompose(response -> streamMetadataStore.setState(scaleInput.getScope(), scaleInput.getStream(), State.SCALING, context, executor)
                         .thenApply(updated -> response))
-                .thenCompose(response -> notifyNewSegments(scaleInput.getScope(), scaleInput.getStream(), response.getSegmentsCreated(), context, controllerToken)
+                .thenCompose(response -> notifyNewSegments(scaleInput.getScope(), scaleInput.getStream(), response.getSegmentsCreated(), context)
                         .thenCompose(x -> {
                             assert !response.getSegmentsCreated().isEmpty();
 
@@ -627,7 +598,7 @@
                                     scaleInput.getSegmentsToSeal(), response.getSegmentsCreated(), response.getActiveEpoch(),
                                     scaleTs, context, executor), executor);
                         })
-                        .thenCompose(x -> tryCompleteScale(scaleInput.getScope(), scaleInput.getStream(), response.getActiveEpoch(), context, controllerToken))
+                        .thenCompose(x -> tryCompleteScale(scaleInput.getScope(), scaleInput.getStream(), response.getActiveEpoch(), context))
                         .thenApply(y -> response.getSegmentsCreated()));
     }
 
@@ -638,10 +609,9 @@
      * @param stream stream
      * @param epoch epoch
      * @param context operation context
-     * @param delegationToken token to be sent to segmentstore to authorize this operation.
      * @return returns true if it was able to complete scale. false otherwise
      */
-    public CompletableFuture<Boolean> tryCompleteScale(String scope, String stream, int epoch, OperationContext context, String delegationToken) {
+    public CompletableFuture<Boolean> tryCompleteScale(String scope, String stream, int epoch, OperationContext context) {
         // Note: if we cant delete old epoch -- txns against old segments are ongoing..
         // if we can delete old epoch, then only do we proceed to subsequent steps
         return withRetries(() -> streamMetadataStore.tryDeleteEpochIfScaling(scope, stream, epoch, context, executor), executor)
@@ -652,16 +622,9 @@
                     assert !response.getSegmentsCreated().isEmpty() && !response.getSegmentsSealed().isEmpty();
 
                     long scaleTs = response.getSegmentsCreated().get(0).getStart();
-<<<<<<< HEAD
-                    return notifySealedSegments(scope, stream, response.getSegmentsSealed(), delegationToken)
+                    return notifySealedSegments(scope, stream, response.getSegmentsSealed())
                             .thenCompose(y ->
                                     withRetries(() -> streamMetadataStore.scaleSegmentsSealed(scope, stream, response.getSegmentsSealed(),
-=======
-                    return notifySealedSegments(scope, stream, response.getSegmentsSealed())
-                            .thenCompose(x -> getSealedSegmentsSize(scope, stream, response.getSegmentsSealed()))
-                            .thenCompose(map ->
-                                    withRetries(() -> streamMetadataStore.scaleSegmentsSealed(scope, stream, map,
->>>>>>> 17d39036
                                             response.getSegmentsCreated(), epoch, scaleTs, context, executor), executor)
                                     .thenApply(z -> {
                                         log.info("scale processing for {}/{} epoch {} completed.", scope, stream, epoch);
@@ -774,9 +737,6 @@
                 stream, segmentCut.getKey(), segmentCut.getValue(), hostControllerStore, this.connectionFactory, delegationToken), executor));
     }
 
-<<<<<<< HEAD
-    public CompletableFuture<Void> notifySealedSegments(String scope, String stream, List<Integer> sealedSegments, String delegationToken) {
-=======
     public CompletableFuture<Map<Integer, Long>> getSealedSegmentsSize(String scope, String stream, List<Integer> sealedSegments) {
         return Futures.allOfWithResults(
                 sealedSegments
@@ -786,7 +746,7 @@
     }
 
     public CompletableFuture<Void> notifySealedSegments(String scope, String stream, List<Integer> sealedSegments) {
->>>>>>> 17d39036
+    public CompletableFuture<Void> notifySealedSegments(String scope, String stream, List<Integer> sealedSegments, String delegationToken) {
         return Futures.allOf(
                 sealedSegments
                         .stream()
