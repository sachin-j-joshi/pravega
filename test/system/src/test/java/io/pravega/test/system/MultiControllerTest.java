--- conflicted
+++ resolved
@@ -21,6 +21,7 @@
 import io.pravega.test.system.framework.Utils;
 import io.pravega.test.system.framework.services.Service;
 import java.net.URI;
+import java.util.ArrayList;
 import java.util.List;
 import java.util.concurrent.CompletableFuture;
 import java.util.concurrent.ExecutionException;
@@ -182,17 +183,11 @@
                 .runAsync(() -> createScope(scopeName, controllerURI), EXECUTOR_SERVICE);
     }
 
-<<<<<<< HEAD
-    private CompletableFuture<Boolean> createScope(String scopeName, URI controllerURI) {
+    CompletableFuture<Boolean> createScope(String scopeName, URI controllerURI) {
         final ControllerImpl controllerClient = new ControllerImpl(
                 ControllerImplConfig.builder()
                                     .clientConfig(PravegaClientConfig.builder().controllerURI(controllerURI).build())
                                     .build(), EXECUTOR_SERVICE);
-=======
-    CompletableFuture<Boolean> createScope(String scopeName, URI controllerURI) {
-        final ControllerImpl controllerClient = new ControllerImpl(controllerURI,
-                ControllerImplConfig.builder().build(), EXECUTOR_SERVICE);
->>>>>>> 17d39036
         return controllerClient.createScope(scopeName);
     }
 }