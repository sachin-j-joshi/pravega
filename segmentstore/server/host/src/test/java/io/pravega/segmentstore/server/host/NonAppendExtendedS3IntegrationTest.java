/**
 * Copyright Pravega Authors.
 *
 * Licensed under the Apache License, Version 2.0 (the "License");
 * you may not use this file except in compliance with the License.
 * You may obtain a copy of the License at
 *
 *     http://www.apache.org/licenses/LICENSE-2.0
 *
 * Unless required by applicable law or agreed to in writing, software
 * distributed under the License is distributed on an "AS IS" BASIS,
 * WITHOUT WARRANTIES OR CONDITIONS OF ANY KIND, either express or implied.
 * See the License for the specific language governing permissions and
 * limitations under the License.
 */
package io.pravega.segmentstore.server.host;

import com.emc.object.s3.S3Config;
import com.emc.object.s3.jersey.S3JerseyClient;
import com.google.common.base.Preconditions;
import io.pravega.segmentstore.server.store.ServiceBuilder;
import io.pravega.segmentstore.server.store.ServiceBuilderConfig;
import io.pravega.segmentstore.storage.AsyncStorageWrapper;
import io.pravega.segmentstore.storage.SimpleStorageFactory;
import io.pravega.segmentstore.storage.Storage;
import io.pravega.segmentstore.storage.StorageFactory;
import io.pravega.segmentstore.storage.chunklayer.ChunkedSegmentStorage;
import io.pravega.segmentstore.storage.chunklayer.ChunkedSegmentStorageConfig;
import io.pravega.segmentstore.storage.impl.bookkeeper.BookKeeperConfig;
import io.pravega.segmentstore.storage.impl.bookkeeper.BookKeeperLogFactory;
import io.pravega.segmentstore.storage.metadata.ChunkMetadataStore;
import io.pravega.segmentstore.storage.mocks.InMemoryCheckpointStore;
import io.pravega.segmentstore.storage.rolling.RollingStorage;
import io.pravega.storage.extendeds3.ExtendedS3ChunkStorage;
import io.pravega.storage.extendeds3.ExtendedS3Storage;
import io.pravega.storage.extendeds3.ExtendedS3StorageConfig;
import io.pravega.storage.extendeds3.S3ClientMock;
import io.pravega.storage.extendeds3.S3Mock;
import io.pravega.test.common.TestUtils;
import lombok.Getter;
import lombok.val;
import org.junit.After;
import org.junit.Before;

import java.net.URI;
import java.time.Duration;
import java.util.concurrent.ScheduledExecutorService;

/**
 * End-to-end tests for SegmentStore, with integrated Extended S3 Storage and DurableDataLog.
 */
public class NonAppendExtendedS3IntegrationTest extends BookKeeperIntegrationTestBase {
    //region Test Configuration and Setup

    private String s3ConfigUri;
    private S3Mock s3Mock;

    /**
     * Starts BookKeeper.
     */
    @Override
    @Before
    public void setUp() throws Exception {
        super.setUp();
        InMemoryCheckpointStore.getSingletonInstance().clear();
        s3ConfigUri = "http://127.0.0.1:" + TestUtils.getAvailableListenPort() + "?identity=x&secretKey=x";
        s3Mock = new S3Mock();
        this.configBuilder.include(ExtendedS3StorageConfig.builder()
                .with(ExtendedS3StorageConfig.CONFIGURI, s3ConfigUri)
                .with(ExtendedS3StorageConfig.BUCKET, "kanpravegatest"));
    }

    @Override
    @After
    public void tearDown() throws Exception {
        super.tearDown();
    }

    //endregion

    //region StreamSegmentStoreTestBase Implementation

    @Override
    protected ServiceBuilder createBuilder(ServiceBuilderConfig.Builder configBuilder, int instanceId, boolean useChunkedSegmentStorage) {
        ServiceBuilderConfig builderConfig = getBuilderConfig(configBuilder, instanceId);
        return ServiceBuilder
                .newInMemoryBuilder(builderConfig)
                .withStorageFactory(setup -> useChunkedSegmentStorage ?
                        new LocalExtendedS3SimpleStorageFactory(setup.getConfig(ExtendedS3StorageConfig::builder), setup.getStorageExecutor())
                        : new LocalExtendedS3StorageFactory(setup.getConfig(ExtendedS3StorageConfig::builder), setup.getStorageExecutor()))
                .withDataLogFactory(setup -> new BookKeeperLogFactory(setup.getConfig(BookKeeperConfig::builder),
                        getBookkeeper().getZkClient(), setup.getCoreExecutor()));
    }

    private class LocalExtendedS3StorageFactory implements StorageFactory {

        private final ExtendedS3StorageConfig config;
        private final ScheduledExecutorService storageExecutor;

        LocalExtendedS3StorageFactory(ExtendedS3StorageConfig config, ScheduledExecutorService executor) {
            this.config = Preconditions.checkNotNull(config, "config");
            this.storageExecutor = Preconditions.checkNotNull(executor, "executor");
        }

        @Override
        public Storage createStorageAdapter() {
            URI uri = URI.create(s3ConfigUri);
            S3Config s3Config = new S3Config(uri);

            s3Config = s3Config
                    .withRetryEnabled(false)
                    .withInitialRetryDelay(1)
                    .withProperty("com.sun.jersey.client.property.connectTimeout", 100);

            S3ClientMock client = new S3ClientMock(s3Config, s3Mock);
            return getStorage(client);
        }

        protected Storage getStorage(S3JerseyClient client) {
            return new AsyncStorageWrapper(new RollingStorage(new ExtendedS3Storage(client, config, false)), this.storageExecutor);
        }
    }

    private class LocalExtendedS3SimpleStorageFactory implements SimpleStorageFactory {
        private final ExtendedS3StorageConfig config;

        @Getter
        private final ChunkedSegmentStorageConfig chunkedSegmentStorageConfig = ChunkedSegmentStorageConfig.DEFAULT_CONFIG.toBuilder()
                    .appendEnabled(false)
                    .build();

        @Getter
        private final ScheduledExecutorService executor;

        LocalExtendedS3SimpleStorageFactory(ExtendedS3StorageConfig config, ScheduledExecutorService executor) {
            this.config = Preconditions.checkNotNull(config, "config");
            this.executor = Preconditions.checkNotNull(executor, "executor");
        }

        @Override
        public Storage createStorageAdapter(int containerId, ChunkMetadataStore metadataStore) {
            URI uri = URI.create(s3ConfigUri);
            S3Config s3Config = new S3Config(uri);

            s3Config = s3Config
                    .withRetryEnabled(false)
                    .withInitialRetryDelay(1)
                    .withProperty("com.sun.jersey.client.property.connectTimeout", 100);

            S3ClientMock client = new S3ClientMock(s3Config, s3Mock);
            val chunkStorage = new ExtendedS3ChunkStorage(client, this.config, executorService(), false, false);

            val storage = new ChunkedSegmentStorage(containerId,
                    chunkStorage,
                    metadataStore,
                    this.executor,
<<<<<<< HEAD
                    ChunkedSegmentStorageConfig.DEFAULT_CONFIG.toBuilder()
                            .journalSnapshotCheckpointFrequency(Duration.ofMillis(1))
                            .appendEnabled(false)
                            .selfCheckEnabled(true)
                            .build());
=======
                    this.chunkedSegmentStorageConfig);
>>>>>>> 39e58f2a
            return storage;
        }

        /**
         * Creates a new instance of a Storage adapter.
         */
        @Override
        public Storage createStorageAdapter() {
            throw new UnsupportedOperationException("SimpleStorageFactory requires ChunkMetadataStore");
        }
    }
    //endregion
}<|MERGE_RESOLUTION|>--- conflicted
+++ resolved
@@ -126,8 +126,10 @@
 
         @Getter
         private final ChunkedSegmentStorageConfig chunkedSegmentStorageConfig = ChunkedSegmentStorageConfig.DEFAULT_CONFIG.toBuilder()
-                    .appendEnabled(false)
-                    .build();
+                .journalSnapshotCheckpointFrequency(Duration.ofMillis(1))
+                .appendEnabled(false)
+                .selfCheckEnabled(true)
+                .build();
 
         @Getter
         private final ScheduledExecutorService executor;
@@ -154,15 +156,7 @@
                     chunkStorage,
                     metadataStore,
                     this.executor,
-<<<<<<< HEAD
-                    ChunkedSegmentStorageConfig.DEFAULT_CONFIG.toBuilder()
-                            .journalSnapshotCheckpointFrequency(Duration.ofMillis(1))
-                            .appendEnabled(false)
-                            .selfCheckEnabled(true)
-                            .build());
-=======
                     this.chunkedSegmentStorageConfig);
->>>>>>> 39e58f2a
             return storage;
         }
 
