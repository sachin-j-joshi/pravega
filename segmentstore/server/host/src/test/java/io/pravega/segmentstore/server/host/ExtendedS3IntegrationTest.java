--- conflicted
+++ resolved
@@ -124,7 +124,10 @@
         private final ExtendedS3StorageConfig config;
 
         @Getter
-        private final ChunkedSegmentStorageConfig chunkedSegmentStorageConfig = ChunkedSegmentStorageConfig.DEFAULT_CONFIG;
+        private final ChunkedSegmentStorageConfig chunkedSegmentStorageConfig = ChunkedSegmentStorageConfig.DEFAULT_CONFIG.toBuilder()
+                .journalSnapshotCheckpointFrequency(Duration.ofMillis(1))
+                .selfCheckEnabled(true)
+                .build();
 
         @Getter
         private final ScheduledExecutorService executor;
@@ -149,14 +152,7 @@
                     new ExtendedS3ChunkStorage(client, this.config, executorService(), true, false),
                     metadataStore,
                     this.executor,
-<<<<<<< HEAD
-                    ChunkedSegmentStorageConfig.DEFAULT_CONFIG.toBuilder()
-                            .journalSnapshotCheckpointFrequency(Duration.ofMillis(1))
-                            .selfCheckEnabled(true)
-                            .build());
-=======
                     this.chunkedSegmentStorageConfig);
->>>>>>> 39e58f2a
         }
 
         /**
