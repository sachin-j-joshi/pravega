--- conflicted
+++ resolved
@@ -30,7 +30,6 @@
 import java.util.concurrent.ScheduledFuture;
 import java.util.concurrent.TimeUnit;
 
-import lombok.extern.slf4j.Slf4j;
 import lombok.val;
 
 import static io.pravega.shared.MetricsTags.containerTag;
@@ -90,7 +89,6 @@
     /**
      * SegmentStore ThreadPool metrics.
      */
-    @Slf4j
     public final static class ThreadPool implements AutoCloseable {
         private final OpStatsLogger queueSize;
         private final OpStatsLogger activeThreads;
@@ -101,13 +99,8 @@
         private final ScheduledFuture<?> reporter;
 
         public ThreadPool(ScheduledExecutorService executor, ScheduledExecutorService storageExecutor) {
-<<<<<<< HEAD
-            this.executor = Preconditions.checkNotNull(executor, "storageExecutor");
-            this.storageExecutor = Preconditions.checkNotNull(storageExecutor, "executor");
-=======
             this.executor = Preconditions.checkNotNull(executor, "executor");
             this.storageExecutor = Preconditions.checkNotNull(storageExecutor, "storageExecutor");
->>>>>>> fdac4f2b
             this.queueSize = STATS_LOGGER.createStats(MetricsNames.THREAD_POOL_QUEUE_SIZE);
             this.activeThreads = STATS_LOGGER.createStats(MetricsNames.THREAD_POOL_ACTIVE_THREADS);
             this.storageQueueSize = STATS_LOGGER.createStats(MetricsNames.STORAGE_THREAD_POOL_QUEUE_SIZE);
@@ -129,16 +122,11 @@
                 this.queueSize.reportSuccessValue(s.getQueueSize());
                 this.activeThreads.reportSuccessValue(s.getActiveThreadCount());
             }
-<<<<<<< HEAD
-
-            log.info("Storage thread pool info:{} .", this.storageExecutor);
-=======
             ExecutorServiceHelpers.Snapshot ss = ExecutorServiceHelpers.getSnapshot(this.storageExecutor);
             if (ss != null) {
                 this.storageQueueSize.reportSuccessValue(ss.getQueueSize());
                 this.storageActiveThreads.reportSuccessValue(ss.getActiveThreadCount());
             }
->>>>>>> fdac4f2b
         }
     }
 
