/**
 * Copyright (c) Dell Inc., or its subsidiaries. All Rights Reserved.
 *
 * Licensed under the Apache License, Version 2.0 (the "License");
 * you may not use this file except in compliance with the License.
 * You may obtain a copy of the License at
 *
 *     http://www.apache.org/licenses/LICENSE-2.0
 */
package io.pravega.segmentstore.server;

import com.google.common.base.Preconditions;
import io.pravega.common.concurrent.ExecutorServiceHelpers;
import io.pravega.segmentstore.server.logs.operations.CompletableOperation;
import io.pravega.segmentstore.storage.cache.CacheState;
import io.pravega.shared.MetricsNames;
import io.pravega.shared.metrics.Counter;
import io.pravega.shared.metrics.DynamicLogger;
import io.pravega.shared.metrics.Meter;
import io.pravega.shared.metrics.MetricsProvider;
import io.pravega.shared.metrics.OpStatsLogger;
import io.pravega.shared.metrics.StatsLogger;
import java.time.Duration;
import java.util.Collection;
import java.util.Collections;
import java.util.HashSet;
import java.util.List;
import java.util.Set;
import java.util.concurrent.ScheduledExecutorService;
import java.util.concurrent.ScheduledFuture;
import java.util.concurrent.TimeUnit;

import lombok.val;

import static io.pravega.shared.MetricsTags.containerTag;
import static io.pravega.shared.MetricsTags.throttlerTag;

/**
 * General Metrics for the SegmentStore.
 */
public final class SegmentStoreMetrics {
    private static final DynamicLogger DYNAMIC_LOGGER = MetricsProvider.getDynamicLogger();
    private static final StatsLogger STATS_LOGGER = MetricsProvider.createStatsLogger("segmentstore");

    /**
     * Global (not container-specific) end-to-end latency of an operation from when it enters the OperationProcessor
     * until it is completed.
     */
    private static final OpStatsLogger GLOBAL_OPERATION_LATENCY = STATS_LOGGER.createStats(MetricsNames.OPERATION_LATENCY);

    //region CacheManager

    /**
     * CacheManager metrics.
     */
    public final static class CacheManager implements AutoCloseable {

        /**
         * The amount of time taken to complete one cycle of the CacheManager's cache policy.
         */
        private final OpStatsLogger cacheManagerIterationDuration;

        public CacheManager() {
            cacheManagerIterationDuration = STATS_LOGGER.createStats(MetricsNames.CACHE_MANAGER_ITERATION_DURATION);
        }

        public void report(CacheState snapshot, int generationSpread, long iterationDuration) {
            DYNAMIC_LOGGER.reportGaugeValue(MetricsNames.CACHE_STORED_SIZE_BYTES, snapshot.getStoredBytes());
            DYNAMIC_LOGGER.reportGaugeValue(MetricsNames.CACHE_USED_SIZE_BYTES, snapshot.getUsedBytes());
            DYNAMIC_LOGGER.reportGaugeValue(MetricsNames.CACHE_ALLOC_SIZE_BYTES, snapshot.getAllocatedBytes());
            DYNAMIC_LOGGER.reportGaugeValue(MetricsNames.CACHE_GENERATION_SPREAD, generationSpread);
            cacheManagerIterationDuration.reportSuccessValue(iterationDuration);
        }

        @Override
        public void close() {
            DYNAMIC_LOGGER.freezeGaugeValue(MetricsNames.CACHE_STORED_SIZE_BYTES);
            DYNAMIC_LOGGER.freezeGaugeValue(MetricsNames.CACHE_USED_SIZE_BYTES);
            DYNAMIC_LOGGER.freezeGaugeValue(MetricsNames.CACHE_ALLOC_SIZE_BYTES);
            DYNAMIC_LOGGER.freezeGaugeValue(MetricsNames.CACHE_GENERATION_SPREAD);
            cacheManagerIterationDuration.close();
        }
    }

    //endregion

    //region ThreadPool

    /**
     * SegmentStore ThreadPool metrics.
     */
    public final static class ThreadPool implements AutoCloseable {
        private final OpStatsLogger queueSize;
        private final OpStatsLogger activeThreads;
        private final OpStatsLogger storageQueueSize;
        private final OpStatsLogger storageActiveThreads;
        private final ScheduledExecutorService executor;
        private final ScheduledExecutorService storageExecutor;
        private final ScheduledFuture<?> reporter;

        public ThreadPool(ScheduledExecutorService executor, ScheduledExecutorService storageExecutor) {
            this.executor = Preconditions.checkNotNull(executor, "executor");
            this.storageExecutor = Preconditions.checkNotNull(storageExecutor, "storageExecutor");
            this.queueSize = STATS_LOGGER.createStats(MetricsNames.THREAD_POOL_QUEUE_SIZE);
            this.activeThreads = STATS_LOGGER.createStats(MetricsNames.THREAD_POOL_ACTIVE_THREADS);
            this.storageQueueSize = STATS_LOGGER.createStats(MetricsNames.STORAGE_THREAD_POOL_QUEUE_SIZE);
            this.storageActiveThreads = STATS_LOGGER.createStats(MetricsNames.STORAGE_THREAD_POOL_ACTIVE_THREADS);
            this.reporter = executor.scheduleWithFixedDelay(this::report, 1000, 1000, TimeUnit.MILLISECONDS);
        }

        @Override
        public void close() {
            this.reporter.cancel(true);
            this.queueSize.close();
            this.activeThreads.close();
<<<<<<< HEAD
=======
            this.storageQueueSize.close();
>>>>>>> bb789cdf
            this.storageActiveThreads.close();
        }

        private void report() {
            ExecutorServiceHelpers.Snapshot s = ExecutorServiceHelpers.getSnapshot(this.executor);
            if (s != null) {
                this.queueSize.reportSuccessValue(s.getQueueSize());
                this.activeThreads.reportSuccessValue(s.getActiveThreadCount());
            }
            ExecutorServiceHelpers.Snapshot ss = ExecutorServiceHelpers.getSnapshot(this.storageExecutor);
            if (ss != null) {
                this.storageQueueSize.reportSuccessValue(ss.getQueueSize());
                this.storageActiveThreads.reportSuccessValue(ss.getActiveThreadCount());
            }
        }
    }

    //endregion

    //region OperationProcessor

    /**
     * OperationProcessor metrics.
     */
    public final static class OperationProcessor implements AutoCloseable {
        /**
         * Number of items in the Operation Queue.
         */
        private final OpStatsLogger operationQueueSize;

        /**
         * Number of items out of the Operation Queue, sent to Tier1, but not yet acknowledged.
         */
        private final OpStatsLogger operationsInFlight;

        /**
         * Amount of time an operation spends in the queue, before being picked up.
         */
        private final OpStatsLogger operationQueueWaitTime;

        /**
         * Amount of time spent committing an operation after being written to Tier1 (this includes in-memory structures
         * and Cache).
         */
        private final OpStatsLogger operationCommitLatency;

        /**
         * Container-specific, end-to-end latency of an operation from when it enters the OperationProcessor until it is completed.
         */
        private final OpStatsLogger operationLatency;

        /**
         * Number of ContainerMetadataUpdateTransactions committed at once.
         */
        private final OpStatsLogger memoryCommitCount;

        /**
         * Amount of time elapsed to commit operations to memory, including commit to Metadata, adding to InMemoryLog
         * and ReadIndex.
         */
        private final OpStatsLogger memoryCommitLatency;

        /**
         * Amount of time spent inside processOperations(Queue)
         */
        private final OpStatsLogger processOperationsLatency;
        private final OpStatsLogger processOperationsBatchSize;
        private final Counter operationLogSize;
        private final int containerId;
        private final String[] containerTag;
        private final Set<String> throttlers = Collections.synchronizedSet(new HashSet<>());

        public OperationProcessor(int containerId) {
            this.containerId = containerId;
            this.containerTag = containerTag(containerId);
            this.operationQueueSize = STATS_LOGGER.createStats(MetricsNames.OPERATION_QUEUE_SIZE, this.containerTag);
            this.operationsInFlight = STATS_LOGGER.createStats(MetricsNames.OPERATION_PROCESSOR_IN_FLIGHT, this.containerTag);
            this.operationQueueWaitTime = STATS_LOGGER.createStats(MetricsNames.OPERATION_QUEUE_WAIT_TIME, this.containerTag);
            this.operationCommitLatency = STATS_LOGGER.createStats(MetricsNames.OPERATION_COMMIT_LATENCY, this.containerTag);
            this.operationLatency = STATS_LOGGER.createStats(MetricsNames.OPERATION_LATENCY, this.containerTag);
            this.memoryCommitLatency = STATS_LOGGER.createStats(MetricsNames.OPERATION_COMMIT_MEMORY_LATENCY, this.containerTag);
            this.memoryCommitCount = STATS_LOGGER.createStats(MetricsNames.OPERATION_COMMIT_MEMORY_COUNT, this.containerTag);
            this.processOperationsLatency = STATS_LOGGER.createStats(MetricsNames.PROCESS_OPERATIONS_LATENCY, this.containerTag);
            this.processOperationsBatchSize = STATS_LOGGER.createStats(MetricsNames.PROCESS_OPERATIONS_BATCH_SIZE, this.containerTag);
            this.operationLogSize = STATS_LOGGER.createCounter(MetricsNames.OPERATION_LOG_SIZE, this.containerTag);
        }

        @Override
        public void close() {
            this.operationQueueSize.close();
            this.operationsInFlight.close();
            this.operationQueueWaitTime.close();
            this.operationCommitLatency.close();
            this.operationLatency.close();
            this.memoryCommitLatency.close();
            this.memoryCommitCount.close();
            this.processOperationsLatency.close();
            this.processOperationsBatchSize.close();
            this.operationLogSize.close();
            for (String throttler : throttlers) {
                DYNAMIC_LOGGER.freezeGaugeValue(MetricsNames.OPERATION_PROCESSOR_DELAY_MILLIS, throttlerTag(containerId, throttler));
            }
        }

        public void currentState(int queueSize, int inFlightCount) {
            this.operationQueueSize.reportSuccessValue(queueSize);
            this.operationsInFlight.reportSuccessValue(inFlightCount);
        }

        public void processingDelay(int millis, String throttlerName) {
            throttlers.add(throttlerName);
            DYNAMIC_LOGGER.reportGaugeValue(
                    MetricsNames.OPERATION_PROCESSOR_DELAY_MILLIS,
                    millis,
                    throttlerTag(this.containerId, throttlerName)
            );
        }

        public void operationQueueWaitTime(long queueWaitTimeMillis) {
            this.operationQueueWaitTime.reportSuccessValue(queueWaitTimeMillis);
        }

        public void memoryCommit(int commitCount, Duration elapsed) {
            this.memoryCommitCount.reportSuccessValue(commitCount);
            this.memoryCommitLatency.reportSuccessEvent(elapsed);
        }

        public void operationLogRead(int count) {
            this.operationLogSize.add(-count);
        }

        public void operationLogInit() {
            this.operationLogSize.clear();
        }

        public void processOperations(int batchSize, long millis) {
            this.processOperationsBatchSize.reportSuccessValue(batchSize);
            this.processOperationsLatency.reportSuccessValue(millis);
        }

        public void operationsCompleted(int operationCount, Duration commitElapsed) {
            this.operationLogSize.add(operationCount);
            this.operationCommitLatency.reportSuccessEvent(commitElapsed);
        }

        public void operationsCompleted(Collection<List<CompletableOperation>> operations, Duration commitElapsed) {
            int count = 0;
            long millis = 0;
            for (val ol : operations) {
                count += ol.size();
                for (val o : ol) {
                    millis += o.getTimer().getElapsedMillis();
                }
            }
            if (count > 0) {
                operationsCompleted(count, commitElapsed);
                millis /= count;
                this.operationLatency.reportSuccessValue(millis);
                GLOBAL_OPERATION_LATENCY.reportSuccessValue(millis);
            }
        }

        public void operationsFailed(Collection<CompletableOperation> operations) {
            if (!operations.isEmpty()) {
                long millis = operations.stream().mapToLong(o -> o.getTimer().getElapsedMillis()).sum();
                millis /= operations.size();
                this.operationLatency.reportFailValue(millis);
                GLOBAL_OPERATION_LATENCY.reportFailValue(millis);
            }
        }
    }

    //endregion

    //region Metadata

    /**
     * ContainerMetadata metrics.
     */
    public final static class Metadata {
        private final String[] containerTag;

        public Metadata(int containerId) {
            this.containerTag = containerTag(containerId);
        }

        public void segmentCount(int count) {
            DYNAMIC_LOGGER.reportGaugeValue(MetricsNames.ACTIVE_SEGMENT_COUNT, count, this.containerTag);
        }
    }

    //endregion

    //region Container

    /**
     * StreamSegmentContainer Metrics.
     */
    public final static class Container implements AutoCloseable {
        private final Meter createSegment;
        private final Meter deleteSegment;
        private final Meter append;
        private final Meter appendWithOffset;
        private final Meter updateAttributes;
        private final Meter getAttributes;
        private final Meter read;
        private final Meter getInfo;
        private final Meter mergeSegment;
        private final Meter seal;
        private final Meter truncate;

        public Container(int containerId) {
            String[] containerTag = containerTag(containerId);
            this.createSegment = STATS_LOGGER.createMeter(MetricsNames.CONTAINER_CREATE_SEGMENT_COUNT, containerTag);
            this.deleteSegment = STATS_LOGGER.createMeter(MetricsNames.CONTAINER_DELETE_SEGMENT_COUNT, containerTag);
            this.append = STATS_LOGGER.createMeter(MetricsNames.CONTAINER_APPEND_COUNT, containerTag);
            this.appendWithOffset = STATS_LOGGER.createMeter(MetricsNames.CONTAINER_APPEND_OFFSET_COUNT, containerTag);
            this.updateAttributes = STATS_LOGGER.createMeter(MetricsNames.CONTAINER_UPDATE_ATTRIBUTES_COUNT, containerTag);
            this.getAttributes = STATS_LOGGER.createMeter(MetricsNames.CONTAINER_GET_ATTRIBUTES_COUNT, containerTag);
            this.read = STATS_LOGGER.createMeter(MetricsNames.CONTAINER_READ_COUNT, containerTag);
            this.getInfo = STATS_LOGGER.createMeter(MetricsNames.CONTAINER_GET_INFO_COUNT, containerTag);
            this.mergeSegment = STATS_LOGGER.createMeter(MetricsNames.CONTAINER_MERGE_SEGMENT_COUNT, containerTag);
            this.seal = STATS_LOGGER.createMeter(MetricsNames.CONTAINER_SEAL_COUNT, containerTag);
            this.truncate = STATS_LOGGER.createMeter(MetricsNames.CONTAINER_TRUNCATE_COUNT, containerTag);
        }

        public void createSegment() {
            this.createSegment.recordEvent();
        }

        public void deleteSegment() {
            this.deleteSegment.recordEvent();
        }

        public void append() {
            this.append.recordEvent();
        }

        public void appendWithOffset() {
            this.appendWithOffset.recordEvent();
        }

        public void updateAttributes() {
            this.updateAttributes.recordEvent();
        }

        public void getAttributes() {
            this.getAttributes.recordEvent();
        }

        public void read() {
            this.read.recordEvent();
        }

        public void getInfo() {
            this.getInfo.recordEvent();
        }

        public void mergeSegment() {
            this.mergeSegment.recordEvent();
        }

        public void seal() {
            this.seal.recordEvent();
        }

        public void truncate() {
            this.truncate.recordEvent();
        }

        @Override
        public void close() {
            this.createSegment.close();
            this.deleteSegment.close();
            this.append.close();
            this.appendWithOffset.close();
            this.updateAttributes.close();
            this.getAttributes.close();
            this.read.close();
            this.getInfo.close();
            this.mergeSegment.close();
            this.seal.close();
            this.truncate.close();
        }
    }

    //endregion

    //region StorageWriter

    /**
     * StorageWriter metrics.
     */
    public final static class StorageWriter implements AutoCloseable {
        /**
         * Time elapsed for flushing all processors.
         */
        private final OpStatsLogger flushElapsed;
        /**
         * Time elapsed for an iteration.
         */
        private final OpStatsLogger iterationElapsed;
        /**
         * Number of bytes flushed to Storage.
         */
        private final Counter flushedBytes;
        /**
         * Number of bytes merged in Storage.
         */
        private final Counter mergedBytes;
        /**
         * Number of attributes flushed to Storage.
         */
        private final Counter flushedAttributes;
        /**
         * Number of operations read from DurableLog.
         */
        private final Counter readCount;

        public StorageWriter(int containerId) {
            String[] containerTag = containerTag(containerId);
            this.flushElapsed = STATS_LOGGER.createStats(MetricsNames.STORAGE_WRITER_FLUSH_ELAPSED, containerTag);
            this.iterationElapsed = STATS_LOGGER.createStats(MetricsNames.STORAGE_WRITER_ITERATION_ELAPSED, containerTag);
            this.readCount = STATS_LOGGER.createCounter(MetricsNames.STORAGE_WRITER_READ_COUNT, containerTag);
            this.flushedBytes = STATS_LOGGER.createCounter(MetricsNames.STORAGE_WRITER_FLUSHED_BYTES, containerTag);
            this.mergedBytes = STATS_LOGGER.createCounter(MetricsNames.STORAGE_WRITER_MERGED_BYTES, containerTag);
            this.flushedAttributes = STATS_LOGGER.createCounter(MetricsNames.STORAGE_WRITER_FLUSHED_ATTRIBUTES, containerTag);
        }

        @Override
        public void close() {
            this.readCount.close();
            this.flushElapsed.close();
            this.iterationElapsed.close();
            this.flushedBytes.close();
            this.mergedBytes.close();
            this.flushedAttributes.close();
        }

        public void readComplete(int operationCount) {
            this.readCount.add(operationCount);
        }

        public void flushComplete(long flushedBytes, long mergedBytes, int flushedAttributes, Duration elapsed) {
            this.flushedBytes.add(flushedBytes);
            this.mergedBytes.add(mergedBytes);
            this.flushedAttributes.add(flushedAttributes);
            this.flushElapsed.reportSuccessEvent(elapsed);
        }

        public void iterationComplete(Duration elapsed) {
            this.iterationElapsed.reportSuccessEvent(elapsed);
        }
    }

    //endregion

    //region RecoveryProcessor

    /**
     * Reports the time taken for a container recovery.
     *
     * @param duration Time taken for a Segment Store instance to perform the recovery of containers.
     * @param containerId Container id related to the recovery process.
     */
    public static void recoveryCompleted(long duration, int containerId) {
        DYNAMIC_LOGGER.reportGaugeValue(MetricsNames.CONTAINER_RECOVERY_TIME, duration, containerTag(containerId));
    }

    //endregion
}<|MERGE_RESOLUTION|>--- conflicted
+++ resolved
@@ -29,7 +29,6 @@
 import java.util.concurrent.ScheduledExecutorService;
 import java.util.concurrent.ScheduledFuture;
 import java.util.concurrent.TimeUnit;
-
 import lombok.val;
 
 import static io.pravega.shared.MetricsTags.containerTag;
@@ -113,10 +112,7 @@
             this.reporter.cancel(true);
             this.queueSize.close();
             this.activeThreads.close();
-<<<<<<< HEAD
-=======
             this.storageQueueSize.close();
->>>>>>> bb789cdf
             this.storageActiveThreads.close();
         }
 
