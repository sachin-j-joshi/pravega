/**
 * Copyright (c) Dell Inc., or its subsidiaries. All Rights Reserved.
 *
 * Licensed under the Apache License, Version 2.0 (the "License");
 * you may not use this file except in compliance with the License.
 * You may obtain a copy of the License at
 *
 *     http://www.apache.org/licenses/LICENSE-2.0
 */
package io.pravega.segmentstore.storage.chunklayer;

import com.google.common.base.Preconditions;
import com.google.common.primitives.Longs;
import io.pravega.common.concurrent.Futures;
import io.pravega.segmentstore.contracts.BadOffsetException;
import io.pravega.segmentstore.contracts.SegmentProperties;
import io.pravega.segmentstore.contracts.StreamSegmentExistsException;
import io.pravega.segmentstore.contracts.StreamSegmentNotExistsException;
import io.pravega.segmentstore.contracts.StreamSegmentSealedException;
import io.pravega.segmentstore.contracts.StreamSegmentTruncatedException;
import io.pravega.segmentstore.storage.SegmentHandle;
import io.pravega.segmentstore.storage.SegmentRollingPolicy;
import io.pravega.segmentstore.storage.StorageNotPrimaryException;
import io.pravega.segmentstore.storage.metadata.ChunkMetadata;
import io.pravega.segmentstore.storage.metadata.ChunkMetadataStore;
import io.pravega.segmentstore.storage.metadata.ReadIndexBlockMetadata;
import io.pravega.segmentstore.storage.metadata.SegmentMetadata;
import io.pravega.segmentstore.storage.metadata.StatusFlags;
import io.pravega.segmentstore.storage.mocks.AbstractInMemoryChunkStorage;
import io.pravega.segmentstore.storage.mocks.InMemoryMetadataStore;
import io.pravega.segmentstore.storage.noop.NoOpChunkStorage;
import io.pravega.shared.NameUtils;
import io.pravega.test.common.AssertExtensions;
import io.pravega.test.common.ThreadPooledTestSuite;
import java.io.ByteArrayInputStream;
import java.time.Duration;
import java.util.ArrayList;
import java.util.Arrays;
import java.util.Random;
import java.util.TreeMap;
import java.util.UUID;
import java.util.concurrent.CompletableFuture;
import java.util.concurrent.Executor;
import java.util.concurrent.ExecutorService;
import java.util.concurrent.Executors;
import java.util.concurrent.atomic.AtomicInteger;
import lombok.Cleanup;
import lombok.Getter;
import lombok.extern.slf4j.Slf4j;
import lombok.val;
import org.junit.After;
import org.junit.Assert;
import org.junit.Before;
import org.junit.Rule;
import org.junit.Test;
import org.junit.rules.Timeout;

/**
 * Unit tests for {@link ChunkedSegmentStorage}.
 * The focus is on testing the ChunkedSegmentStorage implementation itself very thoroughly.
 * It uses {@link NoOpChunkStorage} as {@link ChunkStorage}.
 */
@Slf4j
public class ChunkedSegmentStorageTests extends ThreadPooledTestSuite {
    protected static final Duration TIMEOUT = Duration.ofSeconds(30);
    private static final int CONTAINER_ID = 42;
    private static final int OWNER_EPOCH = 100;
    protected final Random rnd = new Random(0);

    @Rule
    public Timeout globalTimeout = Timeout.seconds(TIMEOUT.getSeconds());

    @Before
    public void before() throws Exception {
        super.before();
    }

    @After
    public void after() throws Exception {
        super.after();
    }

    protected int getThreadPoolSize() {
        return 1;
    }

    public ChunkStorage createChunkStorage() throws Exception {
        return new NoOpChunkStorage(executorService());
    }

    public ChunkMetadataStore createMetadataStore() throws Exception {
        return new InMemoryMetadataStore(executorService());
    }

    public TestContext getTestContext() throws Exception {
        return new TestContext(executorService());
    }

    public TestContext getTestContext(ChunkedSegmentStorageConfig config) throws Exception {
        return new TestContext(executorService(), config);
    }

    /**
     * Test {@link ChunkedSegmentStorage#supportsTruncation()}.
     */
    @Test
    public void testSupportsTruncate() throws Exception {
        @Cleanup
        val chunkStorage = createChunkStorage();
        @Cleanup
        val metadataStore = createMetadataStore();
        @Cleanup
        val chunkedSegmentStorage = new ChunkedSegmentStorage(42, chunkStorage, metadataStore, executorService(), ChunkedSegmentStorageConfig.DEFAULT_CONFIG);
        Assert.assertTrue(chunkedSegmentStorage.supportsTruncation());
    }

    /**
     * Tests {@link ChunkedSegmentStorage#supportsAtomicWrites()}
     */
    @Test
    public void testSupportsAtomicWrites() throws Exception {
        @Cleanup
        val chunkStorage = createChunkStorage();
        @Cleanup
        val metadataStore = createMetadataStore();
        @Cleanup
        val chunkedSegmentStorage = new ChunkedSegmentStorage(42, chunkStorage, metadataStore, executorService(), ChunkedSegmentStorageConfig.DEFAULT_CONFIG);
        Assert.assertTrue(chunkedSegmentStorage.supportsAtomicWrites());
    }

    /**
     * Test initialization.
     *
     * @throws Exception
     */
    @Test
    public void testInitialization() throws Exception {
        @Cleanup
        val chunkStorage = createChunkStorage();
        @Cleanup
        val metadataStore = createMetadataStore();
        val policy = SegmentRollingPolicy.NO_ROLLING;
        val config = ChunkedSegmentStorageConfig.DEFAULT_CONFIG;
        @Cleanup
        val chunkedSegmentStorage = new ChunkedSegmentStorage(CONTAINER_ID, chunkStorage, metadataStore, executorService(), config);
        val systemJournal = new SystemJournal(CONTAINER_ID, chunkStorage, metadataStore, config);

        testUninitialized(chunkedSegmentStorage);

        chunkedSegmentStorage.initialize(1);

        Assert.assertNotNull(chunkedSegmentStorage.getMetadataStore());
        Assert.assertEquals(chunkStorage, chunkedSegmentStorage.getChunkStorage());
        Assert.assertEquals(policy, chunkedSegmentStorage.getConfig().getDefaultRollingPolicy());
        Assert.assertEquals(1, chunkedSegmentStorage.getEpoch());

        chunkedSegmentStorage.bootstrap().join();
        Assert.assertEquals(metadataStore, chunkedSegmentStorage.getMetadataStore());
        Assert.assertEquals(chunkStorage, chunkedSegmentStorage.getChunkStorage());
        Assert.assertEquals(policy, chunkedSegmentStorage.getConfig().getDefaultRollingPolicy());
        Assert.assertNotNull(chunkedSegmentStorage.getSystemJournal());
        Assert.assertEquals(systemJournal.getConfig().getDefaultRollingPolicy(), policy);
        Assert.assertEquals(1, chunkedSegmentStorage.getEpoch());
        Assert.assertEquals(CONTAINER_ID, chunkedSegmentStorage.getContainerId());
        Assert.assertEquals(0, chunkedSegmentStorage.getConfig().getMinSizeLimitForConcat());
        Assert.assertEquals(Long.MAX_VALUE, chunkedSegmentStorage.getConfig().getMaxSizeLimitForConcat());
        chunkedSegmentStorage.close();

        testUninitialized(chunkedSegmentStorage);

    }

    private void testUninitialized(ChunkedSegmentStorage chunkedSegmentStorage) {
        String testSegmentName = "foo";
        AssertExtensions.assertThrows(
                "getStreamSegmentInfo succeeded on uninitialized instance.",
                () -> chunkedSegmentStorage.getStreamSegmentInfo(testSegmentName, null),
                ex -> ex instanceof IllegalStateException);

        AssertExtensions.assertThrows(
                "Seal  succeeded on uninitialized instance.",
                () -> chunkedSegmentStorage.seal(SegmentStorageHandle.writeHandle(testSegmentName), null),
                ex -> ex instanceof IllegalStateException);

        AssertExtensions.assertThrows(
                "openWrite succeeded on uninitialized instance.",
                () -> chunkedSegmentStorage.openWrite(testSegmentName),
                ex -> ex instanceof IllegalStateException);

        AssertExtensions.assertThrows(
                "openRead succeeded on uninitialized instance.",
                () -> chunkedSegmentStorage.openRead(testSegmentName),
                ex -> ex instanceof IllegalStateException);

        AssertExtensions.assertThrows(
                "write succeeded on uninitialized instance.",
                () -> chunkedSegmentStorage.write(SegmentStorageHandle.writeHandle(testSegmentName), 0, new ByteArrayInputStream(new byte[1]), 1, null),
                ex -> ex instanceof IllegalStateException);

        AssertExtensions.assertThrows(
                "read succeeded on uninitialized instance.",
                () -> chunkedSegmentStorage.read(SegmentStorageHandle.readHandle(testSegmentName), 0, new byte[1], 0, 1, null),
                ex -> ex instanceof IllegalStateException);

        AssertExtensions.assertThrows(
                "Concat succeeded on uninitialized instance.",
                () -> chunkedSegmentStorage.concat(SegmentStorageHandle.readHandle(testSegmentName), 0, "inexistent", null),
                ex -> ex instanceof IllegalStateException);

        AssertExtensions.assertThrows(
                "Concat succeeded on uninitialized instance.",
                () -> chunkedSegmentStorage.delete(SegmentStorageHandle.readHandle(testSegmentName), null),
                ex -> ex instanceof IllegalStateException);
    }

    /**
     * Test exceptions for opertions on non-existent chunk.
     */
    @Test
    public void testSegmentNotExistsExceptionForNonExistent() throws Exception {
        String testSegmentName = "foo";
        SegmentRollingPolicy policy = new SegmentRollingPolicy(1); // Force rollover after each byte.
        @Cleanup
        TestContext testContext = getTestContext();
        Assert.assertFalse(testContext.chunkedSegmentStorage.exists(testSegmentName, null).get());

        AssertExtensions.assertFutureThrows(
                "getStreamSegmentInfo succeeded on missing segment.",
                testContext.chunkedSegmentStorage.getStreamSegmentInfo(testSegmentName, null),
                ex -> ex instanceof StreamSegmentNotExistsException);

        AssertExtensions.assertFutureThrows(
                "Seal succeeded on missing segment.",
                testContext.chunkedSegmentStorage.seal(SegmentStorageHandle.writeHandle(testSegmentName), null),
                ex -> ex instanceof StreamSegmentNotExistsException);

        AssertExtensions.assertFutureThrows(
                "openWrite succeeded on missing segment.",
                testContext.chunkedSegmentStorage.openWrite(testSegmentName),
                ex -> ex instanceof StreamSegmentNotExistsException);

        AssertExtensions.assertFutureThrows(
                "openRead succeeded on missing segment.",
                testContext.chunkedSegmentStorage.openRead(testSegmentName),
                ex -> ex instanceof StreamSegmentNotExistsException);

        AssertExtensions.assertFutureThrows(
                "write succeeded on missing segment.",
                testContext.chunkedSegmentStorage.write(SegmentStorageHandle.writeHandle(testSegmentName), 0, new ByteArrayInputStream(new byte[1]), 1, null),
                ex -> ex instanceof StreamSegmentNotExistsException);

        AssertExtensions.assertFutureThrows(
                "read succeeded on missing segment.",
                testContext.chunkedSegmentStorage.read(SegmentStorageHandle.readHandle(testSegmentName), 0, new byte[1], 0, 1, null),
                ex -> ex instanceof StreamSegmentNotExistsException);

        AssertExtensions.assertFutureThrows(
                "Concat succeeded on missing segment.",
                testContext.chunkedSegmentStorage.concat(SegmentStorageHandle.writeHandle(testSegmentName), 0, "inexistent", null),
                ex -> ex instanceof StreamSegmentNotExistsException);

        AssertExtensions.assertFutureThrows(
                "Concat succeeded on missing segment.",
                testContext.chunkedSegmentStorage.delete(SegmentStorageHandle.writeHandle(testSegmentName), null),
                ex -> ex instanceof StreamSegmentNotExistsException);

        AssertExtensions.assertFutureThrows(
                "Concat succeeded on missing segment.",
                testContext.chunkedSegmentStorage.truncate(SegmentStorageHandle.writeHandle(testSegmentName), 0, null),
                ex -> ex instanceof StreamSegmentNotExistsException);

    }

    /**
     * Test scenarios when storage is no more primary.
     */
    @Test
    public void testStorageNotPrimaryException() throws Exception {
        String testSegmentName = "foo";
        @Cleanup
        TestContext testContext = getTestContext();
        testContext.chunkedSegmentStorage.initialize(2);
        int maxRollingLength = 1;
        int ownerEpoch = OWNER_EPOCH;
        testContext.insertMetadata(testSegmentName, maxRollingLength, ownerEpoch);

        // These operations should always succeed.
        testContext.chunkedSegmentStorage.getStreamSegmentInfo(testSegmentName, null).join();
        val h = testContext.chunkedSegmentStorage.openRead(testSegmentName).join();
        testContext.chunkedSegmentStorage.read(h, 0, new byte[0], 0, 0, null);

        // These operations should never succeed.
        AssertExtensions.assertFutureThrows(
                "Seal succeeded on segment not owned.",
                testContext.chunkedSegmentStorage.seal(SegmentStorageHandle.writeHandle(testSegmentName), null),
                ex -> ex instanceof StorageNotPrimaryException);

        AssertExtensions.assertFutureThrows(
                "openWrite succeeded on segment not owned.",
                testContext.chunkedSegmentStorage.openWrite(testSegmentName),
                ex -> ex instanceof StorageNotPrimaryException);

        AssertExtensions.assertFutureThrows(
                "delete succeeded on segment not owned.",
                testContext.chunkedSegmentStorage.delete(SegmentStorageHandle.writeHandle(testSegmentName), null),
                ex -> ex instanceof StorageNotPrimaryException);

        AssertExtensions.assertFutureThrows(
                "write succeeded on segment not owned.",
                testContext.chunkedSegmentStorage.write(SegmentStorageHandle.writeHandle(testSegmentName),
                        0,
                        new ByteArrayInputStream(new byte[10]),
                        10,
                        null),
                ex -> ex instanceof StorageNotPrimaryException);

        AssertExtensions.assertFutureThrows(
                "truncate succeeded on segment not owned.",
                testContext.chunkedSegmentStorage.truncate(SegmentStorageHandle.writeHandle(testSegmentName),
                        0, null),
                ex -> ex instanceof StorageNotPrimaryException);

        testContext.insertMetadata("source", maxRollingLength, 1);
        testContext.chunkedSegmentStorage.seal(SegmentStorageHandle.writeHandle("source"), null).join();
        AssertExtensions.assertFutureThrows(
                "concat succeeded on segment not owned.",
                testContext.chunkedSegmentStorage.concat(SegmentStorageHandle.writeHandle(testSegmentName), 0, "source", null),
                ex -> ex instanceof StorageNotPrimaryException);

    }

    /**
     * Test scenarios when storage is no more after fencing.
     */
    @Test
    public void testStorageNotPrimaryExceptionOnFencing() throws Exception {
        String testSegmentName = "foo";
        @Cleanup
        TestContext testContext = getTestContext();
        testContext.chunkedSegmentStorage.initialize(2);
        int maxRollingLength = 1;
        testContext.insertMetadata(testSegmentName, maxRollingLength, OWNER_EPOCH);
        testContext.insertMetadata("source", maxRollingLength, 1);
        testContext.chunkedSegmentStorage.seal(SegmentStorageHandle.writeHandle("source"), null).join();

        testContext.metadataStore.markFenced();

        // These operations should always succeed.
        testContext.chunkedSegmentStorage.getStreamSegmentInfo(testSegmentName, null).join();
        val h = testContext.chunkedSegmentStorage.openRead(testSegmentName).join();
        testContext.chunkedSegmentStorage.read(h, 0, new byte[0], 0, 0, null);

        // These operations should never succeed.
        AssertExtensions.assertFutureThrows(
                "Seal succeeded on segment not owned.",
                testContext.chunkedSegmentStorage.seal(SegmentStorageHandle.writeHandle(testSegmentName), null),
                ex -> ex instanceof StorageNotPrimaryException);

        AssertExtensions.assertFutureThrows(
                "delete succeeded on segment not owned.",
                testContext.chunkedSegmentStorage.delete(SegmentStorageHandle.writeHandle(testSegmentName), null),
                ex -> ex instanceof StorageNotPrimaryException);

        AssertExtensions.assertFutureThrows(
                "concat succeeded on segment not owned.",
                testContext.chunkedSegmentStorage.concat(SegmentStorageHandle.writeHandle(testSegmentName), 0, "source", null),
                ex -> ex instanceof StorageNotPrimaryException);

        AssertExtensions.assertFutureThrows(
                "create succeeded on segment not owned.",
                testContext.chunkedSegmentStorage.create("newSegment", null),
                ex -> ex instanceof StorageNotPrimaryException);

        AssertExtensions.assertFutureThrows(
                "truncate succeeded on segment not owned.",
                testContext.chunkedSegmentStorage.truncate(SegmentStorageHandle.writeHandle(testSegmentName),
                        0, null),
                ex -> ex instanceof StorageNotPrimaryException);

    }

    /**
     * Test scenarios when storage is no more primary with fencing after OpenWrite.
     */
    @Test
    public void testStorageNotPrimaryExceptionOnFencingAfterOpenWrite() throws Exception {
        String testSegmentName = "foo";
        @Cleanup
        TestContext testContext = getTestContext();
        testContext.chunkedSegmentStorage.initialize(2);
        int maxRollingLength = 1;
        testContext.insertMetadata(testSegmentName, maxRollingLength, OWNER_EPOCH);

        // These operations should always succeed.
        testContext.chunkedSegmentStorage.getStreamSegmentInfo(testSegmentName, null).join();

        testContext.metadataStore.markFenced();
        AssertExtensions.assertFutureThrows(
                "write succeeded on segment not owned.",
                testContext.chunkedSegmentStorage.write(SegmentStorageHandle.writeHandle(testSegmentName),
                        0,
                        new ByteArrayInputStream(new byte[10]),
                        10,
                        null),
                ex -> ex instanceof StorageNotPrimaryException);
    }

    /**
     * Test simple scenario for storage that does not support any appends.
     *
     * @throws Exception
     */
    @Test
    public void testSimpleScenarioWithNonAppendProvider() throws Exception {
        String testSegmentName = "foo";
        SegmentRollingPolicy policy = new SegmentRollingPolicy(2); // Force rollover after every 2 byte.
        @Cleanup
        TestContext testContext = getTestContext(ChunkedSegmentStorageConfig.DEFAULT_CONFIG.toBuilder().indexBlockSize(3).build());

        ((AbstractInMemoryChunkStorage) testContext.chunkStorage).setShouldSupportAppend(false);

        // Step 1: Create segment.
        val h = testContext.chunkedSegmentStorage.create(testSegmentName, policy, null).get();
        Assert.assertEquals(h.getSegmentName(), testSegmentName);
        Assert.assertFalse(h.isReadOnly());

        // Check metadata is stored.
        val segmentMetadata = TestUtils.getSegmentMetadata(testContext.metadataStore, testSegmentName);
        Assert.assertNotNull(segmentMetadata);
        Assert.assertEquals(segmentMetadata.getName(), testSegmentName);
        Assert.assertEquals(segmentMetadata.getKey(), testSegmentName);

        // Check exists
        Assert.assertTrue(testContext.chunkedSegmentStorage.exists(testSegmentName, null).get());

        // Check getStreamSegmentInfo.
        SegmentProperties info = testContext.chunkedSegmentStorage.getStreamSegmentInfo(testSegmentName, null).get();
        Assert.assertFalse(info.isSealed());
        Assert.assertFalse(info.isDeleted());
        Assert.assertEquals(info.getName(), testSegmentName);
        Assert.assertEquals(info.getLength(), 0);
        Assert.assertEquals(info.getStartOffset(), 0);

        // Write some data.
        long writeAt = 0;
        for (int i = 1; i < 5; i++) {
            testContext.chunkedSegmentStorage.write(h, writeAt, new ByteArrayInputStream(new byte[i]), i, null).join();
            writeAt += i;
        }

        TestUtils.checkSegmentLayout(testContext.metadataStore, testSegmentName,
                new long[]{
                        1,      // First write
                        2,      // Second write
                        2, 1,   // Third write
                        2, 2    // Fourth write
                });
        TestUtils.checkSegmentBounds(testContext.metadataStore, testSegmentName, 0, 10);
        TestUtils.checkReadIndexEntries(testContext.chunkedSegmentStorage, testContext.metadataStore, testSegmentName, 0, 10, true);
        TestUtils.checkChunksExistInStorage(testContext.chunkStorage, testContext.metadataStore, testSegmentName);

        // Check getStreamSegmentInfo.
        info = testContext.chunkedSegmentStorage.getStreamSegmentInfo(testSegmentName, null).get();
        Assert.assertFalse(info.isSealed());
        Assert.assertFalse(info.isDeleted());
        Assert.assertEquals(info.getName(), testSegmentName);
        Assert.assertEquals(info.getLength(), 10);
        Assert.assertEquals(info.getStartOffset(), 0);

        // Open write handle.
        val hWrite = testContext.chunkedSegmentStorage.openWrite(testSegmentName).get();
        Assert.assertEquals(hWrite.getSegmentName(), testSegmentName);
        Assert.assertFalse(hWrite.isReadOnly());

        testContext.chunkedSegmentStorage.write(hWrite, 10, new ByteArrayInputStream(new byte[4]), 4, null).join();
        TestUtils.checkSegmentLayout(testContext.metadataStore, testSegmentName,
                new long[]{
                        1,      // First write
                        2,      // Second write
                        2, 1,   // Third write
                        2, 2,   // Fourth write
                        2, 2    // Recent write
                });
        TestUtils.checkSegmentBounds(testContext.metadataStore, testSegmentName, 0, 14);
        TestUtils.checkReadIndexEntries(testContext.chunkedSegmentStorage, testContext.metadataStore, testSegmentName, 0, 14, true);
        TestUtils.checkChunksExistInStorage(testContext.chunkStorage, testContext.metadataStore, testSegmentName);

        info = testContext.chunkedSegmentStorage.getStreamSegmentInfo(testSegmentName, null).get();
        Assert.assertFalse(info.isSealed());
        Assert.assertFalse(info.isDeleted());
        Assert.assertEquals(info.getName(), testSegmentName);
        Assert.assertEquals(info.getLength(), 14);
        Assert.assertEquals(info.getStartOffset(), 0);

        // Make sure calling create again does not succeed
        AssertExtensions.assertFutureThrows(
                "Create succeeded on missing segment.",
                testContext.chunkedSegmentStorage.create(testSegmentName, policy, null),
                ex -> ex instanceof StreamSegmentExistsException);

        testContext.chunkedSegmentStorage.delete(hWrite, null);
    }

    /**
     * Test simple scenario.
     *
     * @throws Exception Exception if any.
     */
    @Test
    public void testSimpleScenario() throws Exception {
        String testSegmentName = "foo";
        SegmentRollingPolicy policy = new SegmentRollingPolicy(2); // Force rollover after every 2 byte.
        @Cleanup
        TestContext testContext = getTestContext();
        testSimpleScenario(testSegmentName, policy, testContext);
    }

    private void testSimpleScenario(String testSegmentName, SegmentRollingPolicy policy, TestContext testContext) throws Exception {
        // Step 1: Create segment.
        val h = testContext.chunkedSegmentStorage.create(testSegmentName, policy, null).get();
        Assert.assertEquals(h.getSegmentName(), testSegmentName);
        Assert.assertFalse(h.isReadOnly());

        // Check metadata is stored.
        val segmentMetadata = TestUtils.getSegmentMetadata(testContext.metadataStore, testSegmentName);
        Assert.assertNotNull(segmentMetadata);
        Assert.assertEquals(segmentMetadata.getName(), testSegmentName);
        Assert.assertEquals(segmentMetadata.getKey(), testSegmentName);

        // Check exists
        Assert.assertTrue(testContext.chunkedSegmentStorage.exists(testSegmentName, null).get());

        // Check getStreamSegmentInfo.
        SegmentProperties info = testContext.chunkedSegmentStorage.getStreamSegmentInfo(testSegmentName, null).get();
        Assert.assertFalse(info.isSealed());
        Assert.assertFalse(info.isDeleted());
        Assert.assertEquals(info.getName(), testSegmentName);
        Assert.assertEquals(info.getLength(), 0);
        Assert.assertEquals(info.getStartOffset(), 0);

        // Write some data.
        long writeAt = 0;
        for (int i = 1; i < 5; i++) {
            testContext.chunkedSegmentStorage.write(h, writeAt, new ByteArrayInputStream(new byte[i]), i, null).join();
            writeAt += i;
        }
        TestUtils.checkSegmentLayout(testContext.metadataStore, testSegmentName, 2, 5);
        TestUtils.checkSegmentBounds(testContext.metadataStore, testSegmentName, 0, 10);
        TestUtils.checkReadIndexEntries(testContext.chunkedSegmentStorage, testContext.metadataStore, testSegmentName, 0, 10, true);
        TestUtils.checkChunksExistInStorage(testContext.chunkStorage, testContext.metadataStore, testSegmentName);

        // Check getStreamSegmentInfo.
        info = testContext.chunkedSegmentStorage.getStreamSegmentInfo(testSegmentName, null).get();
        Assert.assertFalse(info.isSealed());
        Assert.assertFalse(info.isDeleted());
        Assert.assertEquals(info.getName(), testSegmentName);
        Assert.assertEquals(info.getLength(), 10);
        Assert.assertEquals(info.getStartOffset(), 0);

        // Open write handle.
        val hWrite = testContext.chunkedSegmentStorage.openWrite(testSegmentName).get();
        Assert.assertEquals(hWrite.getSegmentName(), testSegmentName);
        Assert.assertFalse(hWrite.isReadOnly());

        testContext.chunkedSegmentStorage.write(hWrite, 10, new ByteArrayInputStream(new byte[4]), 4, null).join();
        TestUtils.checkSegmentLayout(testContext.metadataStore, testSegmentName, 2, 7);
        TestUtils.checkSegmentBounds(testContext.metadataStore, testSegmentName, 0, 14);
        TestUtils.checkReadIndexEntries(testContext.chunkedSegmentStorage, testContext.metadataStore, testSegmentName, 0, 14, true);
        TestUtils.checkChunksExistInStorage(testContext.chunkStorage, testContext.metadataStore, testSegmentName);

        info = testContext.chunkedSegmentStorage.getStreamSegmentInfo(testSegmentName, null).get();
        Assert.assertFalse(info.isSealed());
        Assert.assertFalse(info.isDeleted());
        Assert.assertEquals(info.getName(), testSegmentName);
        Assert.assertEquals(info.getLength(), 14);
        Assert.assertEquals(info.getStartOffset(), 0);

        // Make sure calling create again does not succeed
        AssertExtensions.assertFutureThrows(
                "Create succeeded on missing segment.",
                testContext.chunkedSegmentStorage.create(testSegmentName, policy, null),
                ex -> ex instanceof StreamSegmentExistsException);

        checkDataRead(testSegmentName, testContext, 0, 14);

        testContext.chunkedSegmentStorage.delete(hWrite, null);
    }

    private CompletableFuture<Void> testSimpleScenarioAsync(String testSegmentName, SegmentRollingPolicy policy, TestContext testContext, Executor executor) {
        // Step 1: Create segment.
        return testContext.chunkedSegmentStorage.create(testSegmentName, policy, null)
                .thenComposeAsync(h -> {
                    Assert.assertEquals(h.getSegmentName(), testSegmentName);
                    Assert.assertFalse(h.isReadOnly());

                    // Check exists
                    return testContext.chunkedSegmentStorage.exists(testSegmentName, null)
                            .thenApplyAsync(exists -> {
                                Assert.assertTrue(exists);
                                return null;
                            }, executor)
                            .thenComposeAsync(v -> {
                                // Check getStreamSegmentInfo.
                                return testContext.chunkedSegmentStorage.getStreamSegmentInfo(testSegmentName, null)
                                        .thenComposeAsync(info -> {
                                            Assert.assertFalse(info.isDeleted());
                                            Assert.assertEquals(info.getName(), testSegmentName);
                                            Assert.assertEquals(info.getLength(), 0);
                                            Assert.assertEquals(info.getStartOffset(), 0);

                                            return testContext.chunkedSegmentStorage.write(h, 0, new ByteArrayInputStream(new byte[10]), 10, null)
                                                    .thenComposeAsync(x -> checkDataReadAsync(testSegmentName, testContext, 0, 10, executor), executor)
                                                    .thenComposeAsync(x -> testContext.chunkedSegmentStorage.delete(SegmentStorageHandle.writeHandle(testSegmentName), null), executor);
                                        }, executor);
                            }, executor);
                }, executor);
    }

    /**
     * Test Read.
     *
     * @throws Exception Exception if any.
     */
    @Test
    public void testRead() throws Exception {
        String testSegmentName = "foo";
        @Cleanup
        TestContext testContext = getTestContext();
        // Setup a segment with 5 chunks with given lengths.
        val segment = testContext.insertMetadata(testSegmentName, 1024, 1,
                new long[]{1, 2, 3, 4, 5});

        int total = 15;

        val h = testContext.chunkedSegmentStorage.openRead(testSegmentName).get();

        // Read all bytes at once.
        byte[] output = new byte[total];
        int bytesRead = testContext.chunkedSegmentStorage.read(h, 0, output, 0, total, null).get();
        Assert.assertEquals(total, bytesRead);

        // Read bytes at varying lengths but same starting offset.
        for (int i = 0; i < 15; i++) {
            bytesRead = testContext.chunkedSegmentStorage.read(h, 0, output, 0, i, null).get();
            Assert.assertEquals(i, bytesRead);
        }

        // Read bytes at varying lengths and different offsets.
        for (int i = 0; i < 15; i++) {
            bytesRead = testContext.chunkedSegmentStorage.read(h, 15 - i - 1, output, 0, i, null).get();
            Assert.assertEquals(i, bytesRead);
        }

        // Read bytes at varying sizes.
        int totalBytesRead = 0;
        for (int i = 5; i > 0; i--) {
            bytesRead = testContext.chunkedSegmentStorage.read(h, 0, output, totalBytesRead, i, null).get();
            totalBytesRead += bytesRead;
            Assert.assertEquals(i, bytesRead);
        }
        Assert.assertEquals(total, totalBytesRead);
    }

    /**
     * Test Read.
     *
     * @throws Exception Exception if any.
     */
    @Test
    public void testReadInvalidParameters() throws Exception {
        String testSegmentName = "foo";
        @Cleanup
        TestContext testContext = getTestContext();
        // Setup a segment.
        val segment = testContext.insertMetadata(testSegmentName, 1024, 1, new long[]{25});

        int validStart = 10;
        int validLength = 15;
        val hWrite = testContext.chunkedSegmentStorage.openWrite(testSegmentName).get();
        testContext.chunkedSegmentStorage.truncate(hWrite, validStart, null).get();

        val h = testContext.chunkedSegmentStorage.openRead(testSegmentName).get();
        // Read all bytes at once.
        byte[] output = new byte[validLength];
        byte[] smallerBuffer = new byte[validLength - 1];
        byte[] biggerBuffer = new byte[validLength + 1];

        int bytesRead = testContext.chunkedSegmentStorage.read(h, validStart, output, 0, validLength, null).get();
        Assert.assertEquals(validLength, bytesRead);

        // StreamSegmentTruncatedException
        // Read from the truncated part.
        AssertExtensions.assertFutureThrows("read() allowed for invalid parameters",
                testContext.chunkedSegmentStorage.read(h, 0, output, 0, output.length, TIMEOUT),
                ex -> ex instanceof StreamSegmentTruncatedException);

        AssertExtensions.assertFutureThrows("read() allowed for invalid parameters",
                testContext.chunkedSegmentStorage.read(h, validStart - 1, output, 0, output.length, TIMEOUT),
                ex -> ex instanceof StreamSegmentTruncatedException);

        // IllegalArgumentException
        // Beyond last valid offset
        AssertExtensions.assertFutureThrows("read() allowed for invalid parameters",
                testContext.chunkedSegmentStorage.read(h, validStart + validLength, output, 0, output.length, TIMEOUT),
                ex -> ex instanceof IllegalArgumentException);

        // ArrayIndexOutOfBoundsException
        AssertExtensions.assertFutureThrows("read() allowed for invalid parameters",
                testContext.chunkedSegmentStorage.read(h, -1, output, 0, validLength, null),
                ex -> ex instanceof ArrayIndexOutOfBoundsException);

        AssertExtensions.assertFutureThrows("read() allowed for invalid parameters",
                testContext.chunkedSegmentStorage.read(h, validStart, output, -1, validLength, null),
                ex -> ex instanceof ArrayIndexOutOfBoundsException);

        AssertExtensions.assertFutureThrows("read() allowed for invalid parameters",
                testContext.chunkedSegmentStorage.read(h, validStart, output, 0, -1, null),
                ex -> ex instanceof IllegalArgumentException);

        AssertExtensions.assertFutureThrows("read() allowed for invalid parameters",
                testContext.chunkedSegmentStorage.read(h, validStart, output, -1, validLength, null),
                ex -> ex instanceof ArrayIndexOutOfBoundsException);

        AssertExtensions.assertFutureThrows("read() allowed for invalid parameters",
                testContext.chunkedSegmentStorage.read(h, validStart, output, validLength, validLength, null),
                ex -> ex instanceof ArrayIndexOutOfBoundsException);

        AssertExtensions.assertFutureThrows("read() allowed for invalid parameters",
                testContext.chunkedSegmentStorage.read(h, 0, smallerBuffer, 0, validLength, null),
                ex -> ex instanceof ArrayIndexOutOfBoundsException);
    }

    /**
     * Test Read failure in case of IO Errors.
     *
     * @throws Exception Exception if any.
     */
    @Test
    public void testReadIOFailures() throws Exception {
        String testSegmentName = "foo";
        @Cleanup
        TestContext testContext = getTestContext();
        // Setup a segment with 5 chunks with given lengths.
        val segment = testContext.insertMetadata(testSegmentName, 1024, 1,
                new long[]{1, 2, 3, 4, 5});

        int total = 15;
        // Introduce failure by deleting some chunks.
        val chunks = TestUtils.getChunkList(testContext.metadataStore, testSegmentName);
        testContext.chunkStorage.delete(ChunkHandle.writeHandle(chunks.get(0).getName())).join();
        testContext.chunkStorage.delete(ChunkHandle.writeHandle(chunks.get(2).getName())).join();
        testContext.chunkStorage.delete(ChunkHandle.writeHandle(chunks.get(4).getName())).join();

        val h = testContext.chunkedSegmentStorage.openRead(testSegmentName).get();

        // Read all bytes at once.
        byte[] output = new byte[total];
        AssertExtensions.assertFutureThrows("read() allowed for missing chunks",
                testContext.chunkedSegmentStorage.read(h, 0, output, 0, total, null),
                ex -> ex instanceof ChunkNotFoundException);

        // Read sections that contain missing chunks.
        for (int i = 0; i < 5; i++) {
            AssertExtensions.assertFutureThrows("read() allowed for allowed for missing chunks",
                    testContext.chunkedSegmentStorage.read(h, i, output, i, 5, null),
                    ex -> ex instanceof ChunkNotFoundException);
        }

        // Read should succeed when chunks are not actually missing.
        int bytesRead;
        // 2nd chunk.
        bytesRead = testContext.chunkedSegmentStorage.read(h, 1, output, 1, 2, null).get();
        Assert.assertEquals(2, bytesRead);
        // 4th chunk.
        bytesRead = testContext.chunkedSegmentStorage.read(h, 6, output, 6, 4, null).get();
        Assert.assertEquals(4, bytesRead);

        // Recreate chunks with shorter lengths.
        var chunkHandle = testContext.chunkStorage.create(chunks.get(0).getName()).join();
        testContext.chunkStorage.write(chunkHandle, 0, 1, new ByteArrayInputStream(new byte[1])).join();
        chunkHandle = testContext.chunkStorage.create(chunks.get(2).getName()).join();
        testContext.chunkStorage.write(chunkHandle, 0, 1, new ByteArrayInputStream(new byte[1])).join();
        chunkHandle = testContext.chunkStorage.create(chunks.get(4).getName()).join();
        testContext.chunkStorage.write(chunkHandle, 0, 1, new ByteArrayInputStream(new byte[1])).join();

        // Read all bytes at once.
        AssertExtensions.assertFutureThrows("read() allowed for invalid chunks",
                testContext.chunkedSegmentStorage.read(h, 0, output, 0, total, null),
                ex -> ex instanceof IndexOutOfBoundsException || ex instanceof IllegalArgumentException);

        // Read sections that contain missing chunks.
        for (int i = 0; i < 5; i++) {
            AssertExtensions.assertFutureThrows("read() allowed for allowed for invalid chunks",
                    testContext.chunkedSegmentStorage.read(h, i, output, i, 5, null),
                    ex -> ex instanceof IndexOutOfBoundsException || ex instanceof IllegalArgumentException);
        }
    }

    /**
     * Test Write.
     *
     * @throws Exception Exception if any.
     */
    @Test
    public void testWrite() throws Exception {
        String testSegmentName = "foo";
        @Cleanup
        TestContext testContext = getTestContext();
        SegmentRollingPolicy policy = new SegmentRollingPolicy(2); // Force rollover after every 2 byte.

        // Create
        val hWrite = testContext.chunkedSegmentStorage.create(testSegmentName, policy, null).get();

        // Write some data.
        long writeAt = 0;
        for (int i = 1; i < 5; i++) {
            testContext.chunkedSegmentStorage.write(hWrite, writeAt, new ByteArrayInputStream(new byte[i]), i, null).join();
            writeAt += i;
        }

        int total = 10;

        checkDataRead(testSegmentName, testContext, 0, total);
    }


    /**
     * Test Write after repeated failure.
     *
     * @throws Exception Exception if any.
     */
    @Test
    public void testWriteAfterWriteFailure() throws Exception {
        String testSegmentName = "foo";
        @Cleanup
        TestContext testContext = getTestContext();
        SegmentRollingPolicy policy = new SegmentRollingPolicy(20); // Force rollover after every 20 byte.

        // Create
        val hWrite = testContext.chunkedSegmentStorage.create(testSegmentName, policy, null).get();

        // Write some data.
        long writeAt = 0;
        for (int i = 1; i < 5; i++) {
            testContext.chunkedSegmentStorage.write(hWrite, writeAt, new ByteArrayInputStream(new byte[i]), i, null).join();
            // Append some data to the last chunk to simulate partial write during failure
            val lastChunkMetadata = TestUtils.getChunkMetadata(testContext.metadataStore,
                    TestUtils.getSegmentMetadata(testContext.metadataStore, testSegmentName).getLastChunk());
            testContext.chunkStorage.write(ChunkHandle.writeHandle(lastChunkMetadata.getName()), lastChunkMetadata.getLength(), 1, new ByteArrayInputStream(new byte[1]));
            writeAt += i;
        }

        checkDataRead(testSegmentName, testContext, 0, 10);
        TestUtils.checkSegmentLayout(testContext.metadataStore, testSegmentName, new long[] {1, 2, 3, 4});
        TestUtils.checkSegmentBounds(testContext.metadataStore, testSegmentName, 0, 10);
        TestUtils.checkReadIndexEntries(testContext.chunkedSegmentStorage, testContext.metadataStore, testSegmentName, 0, 10, true);
        TestUtils.checkChunksExistInStorage(testContext.chunkStorage, testContext.metadataStore, testSegmentName);
    }

    /**
     * Test Write for sequential scheduling.
     *
     * @throws Exception Exception if any.
     */
    @Test
    public void testWriteSequential() throws Exception {
        String testSegmentName = "foo";
        @Cleanup
        TestContext testContext = getTestContext();
        SegmentRollingPolicy policy = new SegmentRollingPolicy(2); // Force rollover after every 2 byte.

        // Create
        val hWrite = testContext.chunkedSegmentStorage.create(testSegmentName, policy, null).get();

        // Write some data sequentially.
        val bytes = populate(100);

        ArrayList<CompletableFuture<Void>> futures = new ArrayList<>();
        for (int i = 0; i < bytes.length; i++) {
            futures.add(testContext.chunkedSegmentStorage.write(hWrite, i, new ByteArrayInputStream(bytes, i, 1), 1, null));
        }
        Futures.allOf(futures).join();

        checkDataRead(testSegmentName, testContext, 0, bytes.length, bytes);
    }

    /**
     * Test write with invalid arguments.
     *
     * @throws Exception Exception if any.
     */
    @Test
    public void testWriteInvalidParameters() throws Exception {
        String testSegmentName = "foo";
        @Cleanup
        TestContext testContext = getTestContext();
        // Setup a segment.
        val segment = testContext.insertMetadata(testSegmentName, 1024, 1, new long[]{10, 10, 5});

        int validStart = 10;
        int validLength = 15;
        val hWrite = testContext.chunkedSegmentStorage.openWrite(testSegmentName).get();
        testContext.chunkedSegmentStorage.truncate(hWrite, validStart, null).get();

        val h = testContext.chunkedSegmentStorage.openWrite(testSegmentName).get();
        // Read all bytes at once.
        byte[] input = new byte[1];
        val inputStream = new ByteArrayInputStream(input);
        // Invalid parameters
        AssertExtensions.assertFutureThrows("write() allowed for invalid parameters",
                testContext.chunkedSegmentStorage.write(h, -1, inputStream, validLength, TIMEOUT),
                ex -> ex instanceof IllegalArgumentException);

        AssertExtensions.assertFutureThrows("write() allowed for invalid parameters",
                testContext.chunkedSegmentStorage.write(h, 0, inputStream, -1, TIMEOUT),
                ex -> ex instanceof IllegalArgumentException);

        AssertExtensions.assertFutureThrows("write() allowed for invalid parameters",
                testContext.chunkedSegmentStorage.write(h, 0, null, 1, TIMEOUT),
                ex -> ex instanceof IllegalArgumentException);

        AssertExtensions.assertFutureThrows("write() allowed for invalid parameters",
                testContext.chunkedSegmentStorage.write(null, 0, inputStream, 1, TIMEOUT),
                ex -> ex instanceof IllegalArgumentException);

        AssertExtensions.assertFutureThrows("write() allowed for invalid parameters",
                testContext.chunkedSegmentStorage.write(SegmentStorageHandle.readHandle(testSegmentName), 0, inputStream, 1, TIMEOUT),
                ex -> ex instanceof IllegalArgumentException);

        // Bad offset
        AssertExtensions.assertFutureThrows("write() allowed for invalid parameters",
                testContext.chunkedSegmentStorage.write(h, 0, inputStream, 1, TIMEOUT),
                ex -> ex instanceof BadOffsetException);
        AssertExtensions.assertFutureThrows("write() allowed for invalid parameters",
                testContext.chunkedSegmentStorage.write(h, validStart, inputStream, 1, TIMEOUT),
                ex -> ex instanceof BadOffsetException);
        AssertExtensions.assertFutureThrows("write() allowed for invalid parameters",
                testContext.chunkedSegmentStorage.write(h, validStart + validLength + 1, inputStream, 1, TIMEOUT),
                ex -> ex instanceof BadOffsetException);
        AssertExtensions.assertFutureThrows("write() allowed for invalid parameters",
                testContext.chunkedSegmentStorage.write(h, validStart + validLength - 1, inputStream, 1, TIMEOUT),
                ex -> ex instanceof BadOffsetException);
        AssertExtensions.assertFutureThrows("write() allowed for invalid parameters",
                testContext.chunkedSegmentStorage.write(h, validStart + 2, inputStream, 1, TIMEOUT),
                ex -> ex instanceof BadOffsetException
                        && ((BadOffsetException) ex).getGivenOffset() == validStart + 2
                        && ((BadOffsetException) ex).getExpectedOffset() == validStart + validLength);
        // Sealed segment
        testContext.chunkedSegmentStorage.seal(h, TIMEOUT).join();
        AssertExtensions.assertFutureThrows("write() allowed for invalid parameters",
                testContext.chunkedSegmentStorage.write(h, validStart + validLength, inputStream, 1, TIMEOUT),
                ex -> ex instanceof StreamSegmentSealedException);
    }

    /**
     * Test various operations on deleted segment.
     *
     * @throws Exception
     */
    @Test
    public void testSegmentNotExistsExceptionForDeleted() throws Exception {
        String testSegmentName = "foo";
        SegmentRollingPolicy policy = new SegmentRollingPolicy(1); // Force rollover after each byte.
        @Cleanup
        TestContext testContext = getTestContext();
        Assert.assertFalse(testContext.chunkedSegmentStorage.exists(testSegmentName, null).get());

        // Step 1: Create segment.
        val h = testContext.chunkedSegmentStorage.create(testSegmentName, policy, null).get();
        Assert.assertEquals(h.getSegmentName(), testSegmentName);
        Assert.assertFalse(h.isReadOnly());
        val segmentMetadata = TestUtils.getSegmentMetadata(testContext.metadataStore, testSegmentName);
        Assert.assertNotNull(segmentMetadata);
        Assert.assertEquals(segmentMetadata.getName(), testSegmentName);
        Assert.assertEquals(segmentMetadata.getKey(), testSegmentName);
        Assert.assertTrue(testContext.chunkedSegmentStorage.exists(testSegmentName, null).get());

        testContext.chunkedSegmentStorage.delete(h, null).join();
        Assert.assertFalse(testContext.chunkedSegmentStorage.exists(testSegmentName, null).get());
        val segmentMetadataAfterDelete = TestUtils.getSegmentMetadata(testContext.metadataStore, testSegmentName);
        Assert.assertNull(segmentMetadataAfterDelete);

        AssertExtensions.assertFutureThrows(
                "getStreamSegmentInfo succeeded on missing segment.",
                testContext.chunkedSegmentStorage.getStreamSegmentInfo(testSegmentName, null),
                ex -> ex instanceof StreamSegmentNotExistsException);

        AssertExtensions.assertFutureThrows(
                "Seal succeeded on missing segment.",
                testContext.chunkedSegmentStorage.seal(SegmentStorageHandle.writeHandle(testSegmentName), null),
                ex -> ex instanceof StreamSegmentNotExistsException);

        AssertExtensions.assertFutureThrows(
                "Seal succeeded on missing segment.",
                testContext.chunkedSegmentStorage.openWrite(testSegmentName),
                ex -> ex instanceof StreamSegmentNotExistsException);

        AssertExtensions.assertFutureThrows(
                "Seal succeeded on missing segment.",
                testContext.chunkedSegmentStorage.openRead(testSegmentName),
                ex -> ex instanceof StreamSegmentNotExistsException);

        AssertExtensions.assertFutureThrows(
                "Concat succeeded on missing segment.",
                testContext.chunkedSegmentStorage.truncate(SegmentStorageHandle.writeHandle(testSegmentName), 0, null),
                ex -> ex instanceof StreamSegmentNotExistsException);
    }

    @Test
    public void testOpenWriteAfterFailoverWithNoDataNoAppend() throws Exception {
        testOpenWriteAfterFailoverWithNoData(false);
    }

    @Test
    public void testOpenWriteAfterFailoverWithNoData() throws Exception {
        testOpenWriteAfterFailoverWithNoData(true);
    }

    /**
     * Test failover scenario on empty segment.
     *
     * @throws Exception
     */
    public void testOpenWriteAfterFailoverWithNoData(boolean shouldAppend) throws Exception {
        String testSegmentName = "foo";
        @Cleanup
        TestContext testContext = getTestContext(ChunkedSegmentStorageConfig.DEFAULT_CONFIG.toBuilder()
                .appendEnabled(shouldAppend)
                .build());
        testContext.chunkedSegmentStorage.initialize(2);
        int maxRollingLength = 1;
        int ownerEpoch = 1;
        testContext.insertMetadata(testSegmentName, maxRollingLength, ownerEpoch);

        val hWrite = testContext.chunkedSegmentStorage.openWrite(testSegmentName).get();
        Assert.assertEquals(hWrite.getSegmentName(), testSegmentName);
        Assert.assertFalse(hWrite.isReadOnly());

        val metadataAfter = TestUtils.getSegmentMetadata(testContext.metadataStore, testSegmentName);
        Assert.assertEquals(2, metadataAfter.getOwnerEpoch());
        Assert.assertEquals(0, metadataAfter.getLength());
    }

    public void testOpenReadAfterFailoverWithNoDataNoAppend() throws Exception {
        testOpenReadAfterFailoverWithNoData(false);
    }

    @Test
    public void testOpenReadAfterFailoverWithNoData() throws Exception {
        testOpenReadAfterFailoverWithNoData(true);
    }

    /**
     * Test failover scenario on empty segment.
     *
     * @throws Exception
     */
    public void testOpenReadAfterFailoverWithNoData(boolean shouldAppend) throws Exception {
        String testSegmentName = "foo";
        @Cleanup
        TestContext testContext = getTestContext(ChunkedSegmentStorageConfig.DEFAULT_CONFIG.toBuilder()
                .appendEnabled(shouldAppend)
                .build());
        testContext.chunkedSegmentStorage.initialize(2);
        int maxRollingLength = 1;
        int ownerEpoch = 1;
        testContext.insertMetadata(testSegmentName, maxRollingLength, ownerEpoch);

        val hRead = testContext.chunkedSegmentStorage.openRead(testSegmentName).get();
        Assert.assertEquals(hRead.getSegmentName(), testSegmentName);
        Assert.assertTrue(hRead.isReadOnly());

        val metadataAfter = TestUtils.getSegmentMetadata(testContext.metadataStore, testSegmentName);
        Assert.assertEquals(2, metadataAfter.getOwnerEpoch());
        Assert.assertEquals(0, metadataAfter.getLength());
    }

    /**
     * Test failover scenario.
     *
     * @throws Exception
     */
    @Test
    public void testFailoverBehavior() throws Exception {
        String testSegmentName = "foo";
        SegmentRollingPolicy policy = new SegmentRollingPolicy(1000);
        @Cleanup
        TestContext testContext = getTestContext();
        testContext.chunkedSegmentStorage.initialize(1);
        val h = testContext.chunkedSegmentStorage.create(testSegmentName, policy, null).get();
        int writeAt = 0;
        for (int epoch = 2; epoch < 5; epoch++) {
            testContext.chunkedSegmentStorage.initialize(epoch);

            val hWrite = testContext.chunkedSegmentStorage.openWrite(testSegmentName).get();
            Assert.assertEquals(hWrite.getSegmentName(), testSegmentName);
            Assert.assertFalse(hWrite.isReadOnly());

            testContext.chunkedSegmentStorage.write(h, writeAt, new ByteArrayInputStream(new byte[10]), 10, null).join();

            val metadataAfter = TestUtils.getSegmentMetadata(testContext.metadataStore, testSegmentName);
            Assert.assertEquals(epoch, metadataAfter.getOwnerEpoch());
            writeAt += 10;
        }
        TestUtils.checkSegmentLayout(testContext.metadataStore, testSegmentName, new long[]{10, 10, 10});
        TestUtils.checkReadIndexEntries(testContext.chunkedSegmentStorage, testContext.metadataStore, testSegmentName, 0, 30, true);
        TestUtils.checkChunksExistInStorage(testContext.chunkStorage, testContext.metadataStore, testSegmentName);
    }

    /**
     * Test failover scenario for segment with only one chunk.
     *
     * @throws Exception
     */
    @Test
    public void testOpenWriteAfterFailoverWithSingleChunk() throws Exception {
        String testSegmentName = "foo";
        int ownerEpoch = 2;
        int maxRollingLength = OWNER_EPOCH;
        long[] chunks = new long[]{10};
        int lastChunkLengthInStorage = 24;

        testOpenWriteAfterFailover(testSegmentName, ownerEpoch, maxRollingLength, chunks, lastChunkLengthInStorage, true);

    }

    @Test
    public void testOpenWriteAfterFailoverWithSingleChunkNoAppend() throws Exception {
        String testSegmentName = "foo";
        int ownerEpoch = 2;
        int maxRollingLength = OWNER_EPOCH;
        long[] chunks = new long[]{10};
        int lastChunkLengthInStorage = 10;

        testOpenWriteAfterFailover(testSegmentName, ownerEpoch, maxRollingLength, chunks, lastChunkLengthInStorage, false);

    }

    /**
     * Test failover scenario for segment with only one chunk.
     *
     * @throws Exception
     */
    @Test
    public void testOpenReadAfterFailoverWithSingleChunkNoAppend() throws Exception {
        String testSegmentName = "foo";
        int ownerEpoch = 2;
        int maxRollingLength = OWNER_EPOCH;
        long[] chunks = new long[]{10};
        int lastChunkLengthInStorage = 10;

        testOpenReadAfterFailover(testSegmentName, ownerEpoch, maxRollingLength, chunks, lastChunkLengthInStorage, false);

    }

    @Test
    public void testOpenReadAfterFailoverWithSingleChunk() throws Exception {
        String testSegmentName = "foo";
        int ownerEpoch = 2;
        int maxRollingLength = OWNER_EPOCH;
        long[] chunks = new long[]{10};
        int lastChunkLengthInStorage = 24;

        testOpenReadAfterFailover(testSegmentName, ownerEpoch, maxRollingLength, chunks, lastChunkLengthInStorage, true);

    }

    private void testOpenWriteAfterFailover(String testSegmentName, int ownerEpoch, int maxRollingLength, long[] chunks, int lastChunkLengthInStorage, boolean shouldAppend) throws Exception {
        @Cleanup
<<<<<<< HEAD
        TestContext testContext = getTestContext(ChunkedSegmentStorageConfig.DEFAULT_CONFIG.toBuilder().indexBlockSize(3).build());
=======
        TestContext testContext = getTestContext(ChunkedSegmentStorageConfig.DEFAULT_CONFIG.toBuilder()
                .appendEnabled(shouldAppend)
                .build());
>>>>>>> 07596c10
        testContext.chunkedSegmentStorage.initialize(ownerEpoch);
        val inserted = testContext.insertMetadata(testSegmentName, maxRollingLength, ownerEpoch - 1, chunks);
        // Set bigger offset
        testContext.addChunk(inserted.getLastChunk(), lastChunkLengthInStorage);
        val hWrite = testContext.chunkedSegmentStorage.openWrite(testSegmentName).get();
        Assert.assertEquals(hWrite.getSegmentName(), testSegmentName);
        Assert.assertFalse(hWrite.isReadOnly());

        val metadataAfter = TestUtils.getSegmentMetadata(testContext.metadataStore, testSegmentName);
        Assert.assertEquals(ownerEpoch, metadataAfter.getOwnerEpoch());
        Assert.assertEquals(lastChunkLengthInStorage, metadataAfter.getLength());
        TestUtils.checkSegmentLayout(testContext.metadataStore, testSegmentName, chunks, lastChunkLengthInStorage);
        TestUtils.checkReadIndexEntries(testContext.chunkedSegmentStorage, testContext.metadataStore, testSegmentName, 0, Arrays.stream(chunks).sum(), true);
        TestUtils.checkChunksExistInStorage(testContext.chunkStorage, testContext.metadataStore, testSegmentName);
    }

    private void testOpenReadAfterFailover(String testSegmentName, int ownerEpoch, int maxRollingLength, long[] chunks, int lastChunkLengthInStorage, boolean shouldAppend) throws Exception {
        @Cleanup
<<<<<<< HEAD
        TestContext testContext = getTestContext(ChunkedSegmentStorageConfig.DEFAULT_CONFIG.toBuilder().indexBlockSize(3).build());
=======
        TestContext testContext = getTestContext(ChunkedSegmentStorageConfig.DEFAULT_CONFIG.toBuilder()
                .appendEnabled(shouldAppend)
                .build());
>>>>>>> 07596c10
        testContext.chunkedSegmentStorage.initialize(ownerEpoch);
        val inserted = testContext.insertMetadata(testSegmentName, maxRollingLength, ownerEpoch - 1, chunks);
        // Set bigger offset
        testContext.addChunk(inserted.getLastChunk(), lastChunkLengthInStorage);
        val hRead = testContext.chunkedSegmentStorage.openRead(testSegmentName).get();
        Assert.assertEquals(hRead.getSegmentName(), testSegmentName);
        Assert.assertTrue(hRead.isReadOnly());

        val metadataAfter = TestUtils.getSegmentMetadata(testContext.metadataStore, testSegmentName);
        Assert.assertEquals(ownerEpoch, metadataAfter.getOwnerEpoch());
        Assert.assertEquals(lastChunkLengthInStorage, metadataAfter.getLength());
        TestUtils.checkSegmentLayout(testContext.metadataStore, testSegmentName, chunks, lastChunkLengthInStorage);
        TestUtils.checkReadIndexEntries(testContext.chunkedSegmentStorage, testContext.metadataStore, testSegmentName, 0, Arrays.stream(chunks).sum(), true);
        TestUtils.checkChunksExistInStorage(testContext.chunkStorage, testContext.metadataStore, testSegmentName);
    }

    /**
     * Test simple concat.
     *
     * @throws Exception
     */
    @Test
    public void testSimpleConcat() throws Exception {
        @Cleanup
        TestContext testContext = getTestContext();
        for (int maxChunkLength = 1; maxChunkLength <= 3; maxChunkLength++) {
            testSimpleConcat(testContext, maxChunkLength, 1, 1);
            testSimpleConcat(testContext, maxChunkLength, 1, 2);
            testSimpleConcat(testContext, maxChunkLength, 2, 1);
            testSimpleConcat(testContext, maxChunkLength, 2, 2);
            testSimpleConcat(testContext, maxChunkLength, 3, 3);
        }
    }

    private void testSimpleConcat(TestContext testContext, int maxChunkLength, int nChunks1, int nChunks2) throws Exception {
        String targetSegmentName = "target" + UUID.randomUUID().toString();
        String sourceSegmentName = "source" + UUID.randomUUID().toString();

        // Populate segments.
        val h1 = populateSegment(testContext, targetSegmentName, maxChunkLength, nChunks1);
        val h2 = populateSegment(testContext, sourceSegmentName, maxChunkLength, nChunks2);

        // Concat.
        testContext.chunkedSegmentStorage.seal(h2, null).join();
        testContext.chunkedSegmentStorage.concat(h1, (long) nChunks1 * (long) maxChunkLength, sourceSegmentName, null).join();

        // Validate.
        TestUtils.checkSegmentLayout(testContext.metadataStore, targetSegmentName, maxChunkLength, nChunks1 + nChunks2);
        TestUtils.checkSegmentBounds(testContext.metadataStore, targetSegmentName, 0, ((long) nChunks1 + (long) nChunks2) * maxChunkLength);
        TestUtils.checkReadIndexEntries(testContext.chunkedSegmentStorage, testContext.metadataStore, targetSegmentName, 0, ((long) nChunks1 + (long) nChunks2) * maxChunkLength, true);
        TestUtils.checkChunksExistInStorage(testContext.chunkStorage, testContext.metadataStore, targetSegmentName);

    }

    @Test
    public void testSimpleConcatWithDefrag() throws Exception {
        @Cleanup
        TestContext testContext = getTestContext();
        ((AbstractInMemoryChunkStorage) testContext.chunkStorage).setShouldSupportConcat(true);
        ((AbstractInMemoryChunkStorage) testContext.chunkStorage).setShouldSupportAppend(true);

        for (int maxChunkLength = 1; maxChunkLength <= 3; maxChunkLength++) {
            testSimpleConcat(testContext, maxChunkLength, 1, 1);
            testSimpleConcat(testContext, maxChunkLength, 1, 2);
            testSimpleConcat(testContext, maxChunkLength, 2, 1);
            testSimpleConcat(testContext, maxChunkLength, 2, 2);
            testSimpleConcat(testContext, maxChunkLength, 3, 3);
        }
    }

    private void testBaseConcat(TestContext testContext, long maxRollingLength, long[] targetLayout, long[] sourceLayout, long[] resultLayout) throws Exception {
        val source = testContext.insertMetadata("source", maxRollingLength, 1, sourceLayout);
        val target = testContext.insertMetadata("target", maxRollingLength, 1, targetLayout);

        // Concat.
        testContext.chunkedSegmentStorage.seal(SegmentStorageHandle.writeHandle("source"), null).join();
        val sourceInfo = testContext.chunkedSegmentStorage.getStreamSegmentInfo("target", null).join();
        val targetInfo = testContext.chunkedSegmentStorage.getStreamSegmentInfo("target", null).join();
        testContext.chunkedSegmentStorage.concat(SegmentStorageHandle.writeHandle("target"),
                targetInfo.getLength(),
                "source",
                null).join();

        // Validate.
        TestUtils.checkSegmentLayout(testContext.metadataStore, "target", resultLayout);
        TestUtils.checkChunksExistInStorage(testContext.chunkStorage, testContext.metadataStore, "target");
        TestUtils.checkSegmentBounds(testContext.metadataStore, "target", 0, Arrays.stream(resultLayout).sum());
        TestUtils.checkReadIndexEntries(testContext.chunkedSegmentStorage, testContext.metadataStore, "target", 0, Arrays.stream(resultLayout).sum(), true);

        // Cleanup
        testContext.chunkedSegmentStorage.delete(SegmentStorageHandle.writeHandle("target"), null).join();
    }

    /**
     * Test concat with invalid arguments.
     *
     * @throws Exception Exception if any.
     */
    @Test
    public void testConcatInvalidParameters() throws Exception {
        String targetSegmentName = "target";
        String validSourceSegmentName = "validsource";
        String truncatedSource = "truncatedSource";
        String unsealedSourceSegmentName = "unsealedsource";
        @Cleanup
        TestContext testContext = getTestContext();
        // Setup a segment.
        val targetSegment = testContext.insertMetadata(targetSegmentName, 1024, 1, new long[]{25});

        val validSourceSegment = testContext.insertMetadata(validSourceSegmentName, 1024, 1, new long[]{25});
        testContext.chunkedSegmentStorage.seal(SegmentStorageHandle.writeHandle(validSourceSegmentName), null).get();

        val invalidSourceSegment = testContext.insertMetadata(truncatedSource, 1024, 1, new long[]{25});
        testContext.chunkedSegmentStorage.truncate(SegmentStorageHandle.writeHandle(truncatedSource), 1, TIMEOUT).get();
        testContext.chunkedSegmentStorage.seal(SegmentStorageHandle.writeHandle(truncatedSource), null).get();

        val unsealedSourceSegment = testContext.insertMetadata(unsealedSourceSegmentName, 1024, 1, new long[]{25});

        int validStart = 10;
        int validEnd = 25;
        val hWrite = testContext.chunkedSegmentStorage.openWrite(targetSegmentName).get();
        testContext.chunkedSegmentStorage.truncate(hWrite, validStart, TIMEOUT).get();

        val h = testContext.chunkedSegmentStorage.openWrite(targetSegmentName).get();

        // IllegalArgumentException
        AssertExtensions.assertFutureThrows("conact() allowed for invalid parameters",
                testContext.chunkedSegmentStorage.concat(h, -1, validSourceSegmentName, TIMEOUT),
                ex -> ex instanceof IllegalArgumentException);

        AssertExtensions.assertFutureThrows("conact() allowed for invalid parameters",
                testContext.chunkedSegmentStorage.concat(null, validEnd, validSourceSegmentName, TIMEOUT),
                ex -> ex instanceof IllegalArgumentException);

        AssertExtensions.assertFutureThrows("conact() allowed for invalid parameters",
                testContext.chunkedSegmentStorage.concat(h, validEnd, null, TIMEOUT),
                ex -> ex instanceof IllegalArgumentException);

        // BadOffsetException
        AssertExtensions.assertFutureThrows("conact() allowed for invalid parameters",
                testContext.chunkedSegmentStorage.concat(h, validEnd + 1, validSourceSegmentName, TIMEOUT),
                ex -> ex instanceof BadOffsetException);

        AssertExtensions.assertFutureThrows("conact() allowed for invalid parameters",
                testContext.chunkedSegmentStorage.concat(h, validEnd - 1, validSourceSegmentName, TIMEOUT),
                ex -> ex instanceof BadOffsetException);

        AssertExtensions.assertFutureThrows("conact() allowed for invalid parameters",
                testContext.chunkedSegmentStorage.concat(h, 0, validSourceSegmentName, TIMEOUT),
                ex -> ex instanceof BadOffsetException);

        // BadOffsetException
        AssertExtensions.assertFutureThrows("conact() allowed for invalid parameters",
                testContext.chunkedSegmentStorage.concat(h, validEnd + 1, validSourceSegmentName, TIMEOUT),
                ex -> ex instanceof BadOffsetException);

        AssertExtensions.assertFutureThrows("conact() allowed for invalid parameters",
                testContext.chunkedSegmentStorage.concat(h, validEnd - 1, validSourceSegmentName, TIMEOUT),
                ex -> ex instanceof BadOffsetException);

        // Not sealed
        AssertExtensions.assertFutureThrows("conact() allowed for invalid parameters",
                testContext.chunkedSegmentStorage.concat(h, validEnd, unsealedSourceSegmentName, TIMEOUT),
                ex -> ex instanceof IllegalStateException);

        // StreamSegmentTruncatedException
        AssertExtensions.assertFutureThrows("conact() allowed for invalid parameters",
                testContext.chunkedSegmentStorage.concat(h, validEnd, truncatedSource, TIMEOUT),
                ex -> ex instanceof StreamSegmentTruncatedException);

        // StreamSegmentTruncatedException
        AssertExtensions.assertFutureThrows("conact() allowed for invalid parameters",
                testContext.chunkedSegmentStorage.concat(h, validEnd, "nonExistent", TIMEOUT),
                ex -> ex instanceof StreamSegmentNotExistsException);

        // Seal target segment
        testContext.chunkedSegmentStorage.seal(h, TIMEOUT).join();
        AssertExtensions.assertFutureThrows("conact() allowed for invalid parameters",
                testContext.chunkedSegmentStorage.concat(h, validEnd, truncatedSource, TIMEOUT),
                ex -> ex instanceof StreamSegmentSealedException);
    }

    /**
     * Test write with invalid arguments.
     *
     * @throws Exception Exception if any.
     */
    @Test
    public void testEmptySegment() throws Exception {
        String testSegmentName = "foo";
        String emptySegmentName = "empty";
        String nonEmptySegmentName = "nonempty";
        @Cleanup
        TestContext testContext = getTestContext();
        long endOffset = 25;
        // Setup a segment.
        testContext.insertMetadata(testSegmentName, 1024, 1, new long[]{endOffset});
        testContext.insertMetadata(nonEmptySegmentName, 1024, 1, new long[]{endOffset});

        val hWrite = testContext.chunkedSegmentStorage.openWrite(testSegmentName).get();
        testContext.chunkedSegmentStorage.truncate(hWrite, endOffset, null).get();

        val info = testContext.chunkedSegmentStorage.getStreamSegmentInfo(testSegmentName, TIMEOUT).get();
        Assert.assertEquals(endOffset, info.getStartOffset());
        Assert.assertEquals(info.getLength(), info.getStartOffset());

        val hTarget = testContext.chunkedSegmentStorage.openWrite(testSegmentName).get();
        testContext.chunkedSegmentStorage.truncate(hTarget, endOffset, null).get();
        testContext.chunkedSegmentStorage.truncate(hTarget, endOffset, null).get();

        byte[] bytes = new byte[0];

        // Read should fail
        AssertExtensions.assertFutureThrows(
                "read succeeded on invalid offset.",
                testContext.chunkedSegmentStorage.read(hTarget, endOffset, bytes, 0, 0, TIMEOUT),
                ex -> ex instanceof IllegalArgumentException);

        testContext.chunkedSegmentStorage.write(hTarget, endOffset, new ByteArrayInputStream(bytes), 0, TIMEOUT).join();
        val info2 = testContext.chunkedSegmentStorage.getStreamSegmentInfo(testSegmentName, TIMEOUT).get();
        Assert.assertEquals(endOffset, info2.getStartOffset());
        Assert.assertEquals(info2.getLength(), info2.getStartOffset());

        // Create an empty segment and concat it
        val hSource = testContext.chunkedSegmentStorage.create(emptySegmentName, TIMEOUT).get();
        val infoEmpty = testContext.chunkedSegmentStorage.getStreamSegmentInfo(emptySegmentName, TIMEOUT).get();
        Assert.assertEquals(0, infoEmpty.getStartOffset());
        Assert.assertEquals(infoEmpty.getLength(), infoEmpty.getStartOffset());
        testContext.chunkedSegmentStorage.seal(hSource, TIMEOUT).get();

        testContext.chunkedSegmentStorage.concat(hTarget, endOffset, emptySegmentName, TIMEOUT).get();

        // Now concat non-empty
        testContext.chunkedSegmentStorage.seal(SegmentStorageHandle.writeHandle(nonEmptySegmentName), TIMEOUT).get();
        testContext.chunkedSegmentStorage.concat(hTarget, endOffset, nonEmptySegmentName, TIMEOUT).get();
        val info4 = testContext.chunkedSegmentStorage.getStreamSegmentInfo(testSegmentName, TIMEOUT).get();
        Assert.assertEquals(endOffset + endOffset, info4.getLength());
        Assert.assertEquals(endOffset, info4.getStartOffset());
    }

    @Test
    public void testBasicConcatWithDefrag() throws Exception {
        @Cleanup
        TestContext testContext = getTestContext(ChunkedSegmentStorageConfig.DEFAULT_CONFIG.toBuilder().indexBlockSize(3).build());
        ((AbstractInMemoryChunkStorage) testContext.chunkStorage).setShouldSupportAppend(true);
        ((AbstractInMemoryChunkStorage) testContext.chunkStorage).setShouldSupportConcat(true);

        // Populate segments
        val sourceLayout = new long[]{1, 2, 3, 4, 5};
        val targetLayout = new long[]{10};
        val resultLayout = new long[]{25};
        int maxRollingLength = 1024;

        testBaseConcat(testContext, maxRollingLength,
                targetLayout, sourceLayout,
                resultLayout);
        return;
    }

    @Test
    public void testBaseConcatWithDefragWithMinMaxLimits() throws Exception {
        // Set limits.
        ChunkedSegmentStorageConfig config = ChunkedSegmentStorageConfig.DEFAULT_CONFIG.toBuilder()
                .maxSizeLimitForConcat(12)
                .minSizeLimitForConcat(2)
                .build();
        @Cleanup
        TestContext testContext = getTestContext(config);
        ((AbstractInMemoryChunkStorage) testContext.chunkStorage).setShouldSupportConcat(true);

        // Populate segments
        testBaseConcat(testContext, 1024,
                new long[]{10},
                new long[]{1, 1, 1, 3, 1, 1, 3, 1, 3},  // small chunks followed by normal chunks.
                new long[]{25});

        testBaseConcat(testContext, 1024,
                new long[]{10},
                new long[]{3, 1, 1, 1, 3, 1, 1, 3, 1}, // normal chunks followed by small chunks.
                new long[]{25});

        testBaseConcat(testContext, 1024,
                new long[]{10},
                new long[]{1, 3, 3, 3, 1, 2, 2}, // consecutive normal.
                new long[]{25});

        testBaseConcat(testContext, 1024,
                new long[]{10},
                new long[]{5, 5, 5}, // all large chunks.
                new long[]{25});

        testBaseConcat(testContext, 1024,
                new long[]{10},
                new long[]{2, 2, 2, 2, 2, 2, 2, 1}, // all small chunks.
                new long[]{25});

        testBaseConcat(testContext, 1024,
                new long[]{10},
                new long[]{12, 3}, // all concats possible.
                new long[]{25});

        testBaseConcat(testContext, 1024,
                new long[]{10},
                new long[]{13, 2}, // not all concats possible.
                new long[]{10, 15});
    }

    /**
     * Test Concat after repeated failure when concat using append mode is on.
     *
     * @throws Exception Exception if any.
     */
    @Test
    public void testConcatUsingAppendsAfterWriteFailure() throws Exception {
        long maxRollingSize = 20;
        // Last chunk of target in these tests always has garbage at end which can not be overwritten.
        testConcatUsingAppendsAfterWriteFailure(maxRollingSize,
                new long[] {5},
                new long[] {1, 2, 3, 4},
                new int[] {},
                new long[] {5, 10},
                15);

        // First chunk in source has garbage at the end.
        testConcatUsingAppendsAfterWriteFailure(maxRollingSize,
                new long[] {5},
                new long[] {1, 2, 3, 4},
                new int[]  {0}, // add garbage to these chunks
                new long[] {5, 1, 9},
                15);

        // First two chunk in source has garbage at the end.
        testConcatUsingAppendsAfterWriteFailure(maxRollingSize,
                new long[] {5},
                new long[] {1, 2, 3, 4},
                new int[]  {0, 1},  // add garbage to these chunks
                new long[] {5, 1, 2, 7},
                15);

        // First three chunks in source has garbage at the end.
        testConcatUsingAppendsAfterWriteFailure(maxRollingSize,
                new long[] {5},
                new long[] {1, 2, 3, 4},
                new int[]  {0, 1, 2},  // add garbage to these chunks
                new long[] {5, 1, 2, 3, 4},
                15);

        // All chunks in source has garbage at the end.
        testConcatUsingAppendsAfterWriteFailure(maxRollingSize,
                new long[] {5},
                new long[] {1, 2, 3, 4},
                new int[]  {0, 1, 2, 3},  // add garbage to these chunks
                new long[] {5, 1, 2, 3, 4},
                15);
    }

    private void testConcatUsingAppendsAfterWriteFailure(long maxRollingSize,
                                                         long[] targetLayoutBefore,
                                                         long[] sourceLayout,
                                                         int[] chunksWithGarbageIndex,
                                                         long[] targetLayoutAfter,
                                                         long expectedLength) throws Exception {
        String targetSegmentName = "target";
        String sourceSegmentName = "source";
        SegmentRollingPolicy policy = new SegmentRollingPolicy(maxRollingSize); // Force rollover after every 20 byte.
        ChunkedSegmentStorageConfig config = ChunkedSegmentStorageConfig.DEFAULT_CONFIG.toBuilder()
                .maxSizeLimitForConcat(100)
                .minSizeLimitForConcat(100)
                .indexBlockSize(3)
                .build();

        @Cleanup
        TestContext testContext = getTestContext(config);
        ((AbstractInMemoryChunkStorage) testContext.chunkStorage).setShouldSupportConcat(true);

        // Create target
        testContext.insertMetadata(targetSegmentName, maxRollingSize, 1, targetLayoutBefore);

        // Create source
        testContext.insertMetadata(sourceSegmentName, maxRollingSize, 1, sourceLayout);
        val hSource = testContext.chunkedSegmentStorage.openWrite(sourceSegmentName).get();
        testContext.chunkedSegmentStorage.seal(hSource, null).get();

        // Add some garbage data at the end of last chunk
        val lastChunkMetadata = TestUtils.getChunkMetadata(testContext.metadataStore,
                TestUtils.getSegmentMetadata(testContext.metadataStore, targetSegmentName).getLastChunk());
        testContext.chunkStorage.write(ChunkHandle.writeHandle(lastChunkMetadata.getName()), lastChunkMetadata.getLength(), 1, new ByteArrayInputStream(new byte[1]));

        // Write some garbage at the end.
        val sourceList = TestUtils.getChunkList(testContext.metadataStore, sourceSegmentName);
        for (int i : chunksWithGarbageIndex) {
            // Append some data to the last chunk to simulate partial write during failure
            val chunkMetadata = TestUtils.getChunkMetadata(testContext.metadataStore, sourceList.get(i).getName());
            testContext.chunkStorage.write(ChunkHandle.writeHandle(chunkMetadata.getName()), chunkMetadata.getLength(), 1, new ByteArrayInputStream(new byte[1]));
        }
        val hTarget = testContext.chunkedSegmentStorage.openWrite(targetSegmentName).get();
        val concatAt = Arrays.stream(targetLayoutBefore).sum();
        testContext.chunkedSegmentStorage.concat(hTarget, concatAt, sourceSegmentName, null).join();
        val list = TestUtils.getChunkList(testContext.metadataStore, targetSegmentName);
        checkDataRead(targetSegmentName, testContext, 0, expectedLength);
        TestUtils.checkSegmentLayout(testContext.metadataStore, targetSegmentName, targetLayoutAfter);
        TestUtils.checkSegmentBounds(testContext.metadataStore, targetSegmentName, 0, expectedLength);
        TestUtils.checkReadIndexEntries(testContext.chunkedSegmentStorage, testContext.metadataStore, targetSegmentName, 0, expectedLength, true);
        TestUtils.checkChunksExistInStorage(testContext.chunkStorage, testContext.metadataStore, targetSegmentName);
    }

    @Test
    public void testBaseConcatWithDefrag() throws Exception {
        @Cleanup
        TestContext testContext = getTestContext(ChunkedSegmentStorageConfig.DEFAULT_CONFIG.toBuilder().indexBlockSize(3).build());
        ((AbstractInMemoryChunkStorage) testContext.chunkStorage).setShouldSupportConcat(true);

        // Populate segments
        testBaseConcat(testContext, 1024,
                new long[]{10},
                new long[]{1, 2, 3, 4, 5},
                new long[]{25});

        // Populate segments
        testBaseConcat(testContext, 1024,
                new long[]{1, 2, 3, 4, 5},
                new long[]{10},
                new long[]{1, 2, 3, 4, 15});

        // Populate segments
        testBaseConcat(testContext, 1024,
                new long[]{1, 2},
                new long[]{3, 4, 5, 6, 7},
                new long[]{1, 27});

        // Only one object
        testBaseConcat(testContext, 1024,
                new long[]{10},
                new long[]{15},
                new long[]{25});
    }

    @Test
    public void testSimpleTruncate() throws Exception {
        testTruncate(1, 5, 10, 5, 10);
    }

    /**
     * Test truncate with invalid arguments.
     *
     * @throws Exception Exception if any.
     */
    @Test
    public void testTruncateInvalidParameters() throws Exception {
        String testSegmentName = "foo";
        @Cleanup
        TestContext testContext = getTestContext(ChunkedSegmentStorageConfig.DEFAULT_CONFIG.toBuilder().indexBlockSize(3).build());
        // Setup a segment.
        val segment = testContext.insertMetadata(testSegmentName, 1024, 1, new long[]{25});

        int validStart = 10;
        int validEnd = 25;
        val h = testContext.chunkedSegmentStorage.openWrite(testSegmentName).get();
        testContext.chunkedSegmentStorage.truncate(h, validStart, null).get();

        // Invalid parameters
        AssertExtensions.assertFutureThrows("truncate() allowed for invalid parameters",
                testContext.chunkedSegmentStorage.truncate(h, -1, TIMEOUT),
                ex -> ex instanceof IllegalArgumentException);

        AssertExtensions.assertFutureThrows("truncate() allowed for invalid parameters",
                testContext.chunkedSegmentStorage.truncate(null, 11, TIMEOUT),
                ex -> ex instanceof IllegalArgumentException);

        AssertExtensions.assertFutureThrows("truncate() allowed for invalid parameters",
                testContext.chunkedSegmentStorage.truncate(SegmentStorageHandle.readHandle(testSegmentName), 11, TIMEOUT),
                ex -> ex instanceof IllegalArgumentException);

        AssertExtensions.assertFutureThrows("truncate() allowed for invalid parameters",
                testContext.chunkedSegmentStorage.truncate(h, validEnd + 1, TIMEOUT),
                ex -> ex instanceof IllegalArgumentException);

    }

    @Test
    public void testTruncateNoOpTruncateOffset() throws Exception {
        String testSegmentName = "foo";
        @Cleanup
        TestContext testContext = getTestContext(ChunkedSegmentStorageConfig.DEFAULT_CONFIG.toBuilder().indexBlockSize(3).build());
        // Setup a segment.
        val segment = testContext.insertMetadata(testSegmentName, 1024, 1, new long[]{25});

        int validStart = 10;
        int validEnd = 25;
        val h = testContext.chunkedSegmentStorage.openWrite(testSegmentName).get();
        testContext.chunkedSegmentStorage.truncate(h, validStart, null).get();
        TestUtils.checkReadIndexEntries(testContext.chunkedSegmentStorage, testContext.metadataStore, testSegmentName, validStart, validEnd, true);

        // Test truncate offset < start offset
        testContext.chunkedSegmentStorage.truncate(h, validStart - 1, TIMEOUT).join();
        TestUtils.checkSegmentBounds(testContext.metadataStore, testSegmentName, validStart, validEnd);
        TestUtils.checkReadIndexEntries(testContext.chunkedSegmentStorage, testContext.metadataStore, testSegmentName, validStart, validEnd, true);

        // Test truncate offset == start offset
        testContext.chunkedSegmentStorage.truncate(h, validStart, TIMEOUT).join();
        TestUtils.checkSegmentBounds(testContext.metadataStore, testSegmentName, validStart, validEnd);
        TestUtils.checkReadIndexEntries(testContext.chunkedSegmentStorage, testContext.metadataStore, testSegmentName, validStart, validEnd, true);
    }

    @Test
    public void testRepeatedTruncates() throws Exception {
        @Cleanup
        TestContext testContext = getTestContext(ChunkedSegmentStorageConfig.DEFAULT_CONFIG.toBuilder().indexBlockSize(4).build());
        String testSegmentName = "testSegmentName";

        // Populate sgement.
        val h1 = populateSegment(testContext, testSegmentName, 3, 3);
        byte[] buffer = new byte[10];

        // Perform series of truncates.
        for (int truncateAt = 0; truncateAt < 9; truncateAt++) {
            testContext.chunkedSegmentStorage.truncate(h1, truncateAt, null).join();
            TestUtils.checkSegmentLayout(testContext.metadataStore, testSegmentName, 3, 3 - (truncateAt / 3));
            TestUtils.checkSegmentBounds(testContext.metadataStore, testSegmentName, truncateAt, 9);
            TestUtils.checkReadIndexEntries(testContext.chunkedSegmentStorage, testContext.metadataStore, testSegmentName, truncateAt, 9, true);
            TestUtils.checkChunksExistInStorage(testContext.chunkStorage, testContext.metadataStore, testSegmentName);

            val metadata = TestUtils.getSegmentMetadata(testContext.metadataStore, testSegmentName);
            // length doesn't change.
            Assert.assertEquals(9, metadata.getLength());
            // start offset should match i.
            Assert.assertEquals(truncateAt, metadata.getStartOffset());
            // Each time the first offest is multiple of 3
            Assert.assertEquals(3 * (truncateAt / 3), metadata.getFirstChunkStartOffset());

            // try to read some bytes.
            val bytesRead = testContext.chunkedSegmentStorage.read(h1, truncateAt, buffer, 0, 9 - truncateAt, null).get().intValue();
            Assert.assertEquals(9 - truncateAt, bytesRead);
            if (truncateAt > 0) {
                AssertExtensions.assertFutureThrows(
                        "read succeeded on missing segment.",
                        testContext.chunkedSegmentStorage.read(h1, truncateAt - 1, buffer, 0, 9 - truncateAt, null),
                        ex -> ex instanceof StreamSegmentTruncatedException);
            }
        }
    }

    @Test
    public void testRepeatedTruncatesOnLargeChunkVaryingSizes() throws Exception {
        @Cleanup
        TestContext testContext = getTestContext();
        String testSegmentName = "testSegmentName";
        // Set up.
        val h1 = populateSegment(testContext, testSegmentName, 10, 1);
        byte[] buffer = new byte[10];

        int truncateAt = 0;
        for (int i = 0; i < 4; i++) {
            testContext.chunkedSegmentStorage.truncate(h1, truncateAt, null).join();

            // Check layout.
            TestUtils.checkSegmentLayout(testContext.metadataStore, testSegmentName, new long[]{10});
            TestUtils.checkChunksExistInStorage(testContext.chunkStorage, testContext.metadataStore, testSegmentName);

            // Validate.
            val metadata = TestUtils.getSegmentMetadata(testContext.metadataStore, testSegmentName);
            Assert.assertEquals(10, metadata.getLength());
            Assert.assertEquals(truncateAt, metadata.getStartOffset());
            Assert.assertEquals(0, metadata.getFirstChunkStartOffset());

            // validate read.
            val bytesRead = testContext.chunkedSegmentStorage.read(h1, truncateAt, buffer, 0, 10 - truncateAt, null).get().intValue();
            Assert.assertEquals(10 - truncateAt, bytesRead);
            truncateAt += i;
        }
    }

    @Test
    public void testRepeatedTruncatesOnLargeChunk() throws Exception {
        @Cleanup
        TestContext testContext = getTestContext();
        String testSegmentName = "testSegmentName";
        // Populate.
        val h1 = populateSegment(testContext, testSegmentName, 10, 1);
        byte[] buffer = new byte[10];
        for (int truncateAt = 0; truncateAt < 9; truncateAt++) {
            testContext.chunkedSegmentStorage.truncate(h1, truncateAt, null).join();

            // Check layout.
            TestUtils.checkSegmentLayout(testContext.metadataStore, testSegmentName, new long[]{10});
            TestUtils.checkChunksExistInStorage(testContext.chunkStorage, testContext.metadataStore, testSegmentName);

            // Validate info
            val metadata = TestUtils.getSegmentMetadata(testContext.metadataStore, testSegmentName);
            Assert.assertEquals(10, metadata.getLength());
            Assert.assertEquals(truncateAt, metadata.getStartOffset());
            Assert.assertEquals(0, metadata.getFirstChunkStartOffset());
            TestUtils.checkChunksExistInStorage(testContext.chunkStorage, testContext.metadataStore, testSegmentName);

            // Validate read.
            val bytesRead = testContext.chunkedSegmentStorage.read(h1, truncateAt, buffer, 0, 10 - truncateAt, null).get().intValue();
            Assert.assertEquals(10 - truncateAt, bytesRead);
        }
    }

    @Test
    public void testRepeatedTruncatesAtFullLength() throws Exception {
        @Cleanup
        TestContext testContext = getTestContext();
        String testSegmentName = "testSegmentName";
        SegmentRollingPolicy policy = new SegmentRollingPolicy(2);
        // create.
        val h1 = testContext.chunkedSegmentStorage.create(testSegmentName, policy, null).get();
        long expectedLength = 0;
        for (int i = 1; i < 5; i++) {
            val info1 = testContext.chunkedSegmentStorage.getStreamSegmentInfo(testSegmentName, null).get();
            Assert.assertEquals(expectedLength, info1.getLength());
            Assert.assertEquals(info1.getLength(), info1.getStartOffset());

            // Write some data.
            byte[] buffer = new byte[i];
            testContext.chunkedSegmentStorage.write(h1, info1.getStartOffset(), new ByteArrayInputStream(buffer), buffer.length, null).join();
            val info2 = testContext.chunkedSegmentStorage.getStreamSegmentInfo(testSegmentName, null).get();
            expectedLength += i;
            Assert.assertEquals(expectedLength, info2.getLength());

            // Now truncate
            testContext.chunkedSegmentStorage.truncate(h1, info2.getLength(), null).join();

            // Validate info
            val metadata = TestUtils.getSegmentMetadata(testContext.metadataStore, testSegmentName);
            Assert.assertEquals(expectedLength, metadata.getLength());
            Assert.assertEquals(expectedLength, metadata.getStartOffset());
            Assert.assertEquals(expectedLength, metadata.getFirstChunkStartOffset());
            Assert.assertEquals(expectedLength, metadata.getLastChunkStartOffset());
            Assert.assertEquals(null, metadata.getLastChunk());
            Assert.assertEquals(null, metadata.getFirstChunk());
            TestUtils.checkChunksExistInStorage(testContext.chunkStorage, testContext.metadataStore, testSegmentName);

            // Validate Exceptions.
            val expectedLength2 = expectedLength;
            val h = testContext.chunkedSegmentStorage.openRead(testSegmentName).get();
            AssertExtensions.assertFutureThrows(
                    "read succeeded on invalid offset.",
                    testContext.chunkedSegmentStorage.read(h, expectedLength - 1, new byte[1], 0, 1, null),
                    ex -> ex instanceof StreamSegmentTruncatedException && ((StreamSegmentTruncatedException) ex).getStartOffset() == expectedLength2);
            AssertExtensions.assertFutureThrows(
                    "read succeeded on invalid offset.",
                    testContext.chunkedSegmentStorage.read(h, expectedLength, new byte[1], 0, 1, null),
                    ex -> ex instanceof IllegalArgumentException);
        }
    }

    @Test
    public void testTruncateVariousOffsets() throws Exception {
        long maxChunkSize = 3;
        int numberOfChunks = 4;
        for (int i = 0; i < numberOfChunks; i++) {
            for (int j = 0; j < maxChunkSize; j++) {
                val truncateAt = i * maxChunkSize + j;
                testTruncate(maxChunkSize, truncateAt, numberOfChunks, numberOfChunks - i, maxChunkSize * numberOfChunks);
            }
        }
    }

    @Test
    public void testBaseTruncate() throws Exception {
        testTruncate(1, 1, 2, 1, 2);
        testTruncate(1, 2, 4, 2, 4);

        testTruncate(3, 1, 2, 2, 6);
        testTruncate(3, 3, 4, 3, 12);
    }

    private void testTruncate(long maxChunkLength, long truncateAt, int chunksCountBefore, int chunksCountAfter, long expectedLength) throws Exception {
        @Cleanup
        TestContext testContext = getTestContext(ChunkedSegmentStorageConfig.DEFAULT_CONFIG.toBuilder().indexBlockSize(3).build());
        String testSegmentName = "testSegmentName";

        // Populate
        val h1 = populateSegment(testContext, testSegmentName, maxChunkLength, chunksCountBefore);

        // Perform truncate.
        testContext.chunkedSegmentStorage.truncate(h1, truncateAt, null).join();

        // Check layout.
        TestUtils.checkSegmentLayout(testContext.metadataStore, testSegmentName, maxChunkLength, chunksCountAfter);
        TestUtils.checkSegmentBounds(testContext.metadataStore, testSegmentName, truncateAt, expectedLength);
        TestUtils.checkReadIndexEntries(testContext.chunkedSegmentStorage, testContext.metadataStore, testSegmentName, truncateAt, expectedLength, true);
        TestUtils.checkChunksExistInStorage(testContext.chunkStorage, testContext.metadataStore, testSegmentName);
    }

    /**
     * Test read and write with multiple failovers.
     *
     * @throws Exception Exception if any.
     */
    @Test
    public void testReadWriteWithMultipleFailovers() throws Exception {
        @Cleanup
        CleanupHelper cleanupHelper = new CleanupHelper();
        String testSegmentName = "foo";
        TestContext testContext = getTestContext();
        cleanupHelper.add(testContext);
        // Create
        testContext.chunkedSegmentStorage.create(testSegmentName, null).get();

        // Write some data.
        long writeAt = 0;
        long epoch = CONTAINER_ID;
        ArrayList<Long> lengths = new ArrayList<>();
        for (int i = 1; i < 5; i++) {
            // Create a new test context and initialize with new epoch.
            val hWrite = testContext.chunkedSegmentStorage.openWrite(testSegmentName).get();
            testContext.chunkedSegmentStorage.write(hWrite, writeAt, new ByteArrayInputStream(new byte[i]), i, null).join();
            writeAt += i;
            lengths.add((long) i);

            // Read in same epoch.
            checkDataRead(testSegmentName, testContext, 0, writeAt);

            TestUtils.checkSegmentLayout(testContext.metadataStore, testSegmentName, Longs.toArray(lengths));

            // Fork the context.
            val oldTestCotext = testContext;
            testContext = oldTestCotext.fork(epoch++);
            cleanupHelper.add(testContext);

            TestUtils.checkSegmentLayout(testContext.metadataStore, testSegmentName, Longs.toArray(lengths));

            // Fence out old store.
            oldTestCotext.metadataStore.markFenced();

            // Read in new epoch.
            checkDataRead(testSegmentName, testContext, 0, writeAt);
        }

        int total = 10;

        // Create a new test context and initialize with new epoch.
        testContext = testContext.fork(epoch++);
        cleanupHelper.add(testContext);

        checkDataRead(testSegmentName, testContext, 0, total);
    }

    /**
     * Test read and write with multiple failovers.
     *
     * @throws Exception Exception if any.
     */
    @Test
    public void testReadWriteWithMultipleFailoversWithGarbage() throws Exception {
        @Cleanup
        CleanupHelper cleanupHelper = new CleanupHelper();
        String testSegmentName = "foo";
        @Cleanup
        TestContext testContext = getTestContext();
        cleanupHelper.add(testContext);

        // Create
        testContext.chunkedSegmentStorage.create(testSegmentName, null).get();

        // Write some data.
        long writeAt = 0;
        long epoch = CONTAINER_ID;
        SegmentHandle hWrite = testContext.chunkedSegmentStorage.openWrite(testSegmentName).get();
        ArrayList<Long> lengths = new ArrayList<>();
        for (int i = 1; i < 5; i++) {
            // Create a new test context and initialize with new epoch.
            testContext.chunkedSegmentStorage.write(hWrite, writeAt, new ByteArrayInputStream(new byte[i]), i, null).join();
            writeAt += i;
            lengths.add((long) i);

            // Read in same epoch.
            checkDataRead(testSegmentName, testContext, 0, writeAt);
            val lengthsArray = Longs.toArray(lengths);
            TestUtils.checkSegmentLayout(testContext.metadataStore, testSegmentName, lengthsArray);
            TestUtils.checkReadIndexEntries(testContext.chunkedSegmentStorage, testContext.metadataStore, testSegmentName, 0, Arrays.stream(lengthsArray).sum(), false);

            // Fork the context.
            val oldTestCotext = testContext;
            testContext = oldTestCotext.fork(epoch++);
            cleanupHelper.add(testContext);

            TestUtils.checkSegmentLayout(testContext.metadataStore, testSegmentName, Longs.toArray(lengths));

            // Make sure to open segment with new instance before writing garbage to old instance.
            hWrite = testContext.chunkedSegmentStorage.openWrite(testSegmentName).get();

            // Write some garbage
            oldTestCotext.chunkedSegmentStorage.write(hWrite, writeAt, new ByteArrayInputStream(new byte[10]), 10, null).join();

            // Fence out old store.
            oldTestCotext.metadataStore.markFenced();

            AssertExtensions.assertFutureThrows("write() allowed after fencing",
                    oldTestCotext.chunkedSegmentStorage.write(hWrite, writeAt + 10, new ByteArrayInputStream(new byte[10]), 10, null),
                    ex -> ex instanceof StorageNotPrimaryException);
            // Read in new epoch.
            checkDataRead(testSegmentName, testContext, 0, writeAt);
        }

        int total = 10;

        // Create a new test context and initialize with new epoch.
        testContext = testContext.fork(epoch++);
        cleanupHelper.add(testContext);

        checkDataRead(testSegmentName, testContext, 0, total);
    }

    /**
     * Test truncate, read and write with multiple failovers.
     *
     * @throws Exception Exception if any.
     */
    @Test
    public void testTruncateWithMultipleFailoversWithGarbage() throws Exception {
        @Cleanup
        CleanupHelper cleanupHelper = new CleanupHelper();
        String testSegmentName = "foo";
        @Cleanup
        TestContext testContext = getTestContext(ChunkedSegmentStorageConfig.DEFAULT_CONFIG.toBuilder().indexBlockSize(3).build());
        cleanupHelper.add(testContext);

        // Create
        testContext.chunkedSegmentStorage.create(testSegmentName, null).get();

        // Write some data.
        long writeAt = 0;
        long truncateAt = 0;
        long epoch = CONTAINER_ID;
        SegmentHandle hWrite = testContext.chunkedSegmentStorage.openWrite(testSegmentName).get();
        ArrayList<Long> lengths = new ArrayList<>();
        for (int i = 1; i < 5; i++) {
            // Truncate and Read in same epoch.
            testContext.chunkedSegmentStorage.truncate(hWrite, truncateAt, null).get();
            checkDataRead(testSegmentName, testContext, truncateAt, writeAt);
            TestUtils.checkSegmentBounds(testContext.metadataStore, testSegmentName, truncateAt, writeAt);
            TestUtils.checkReadIndexEntries(testContext.chunkedSegmentStorage, testContext.metadataStore, testSegmentName, truncateAt, writeAt, false);

            // Create a new test context and initialize with new epoch.
            testContext.chunkedSegmentStorage.write(hWrite, writeAt, new ByteArrayInputStream(new byte[i]), i, null).join();
            writeAt += i;
            lengths.add((long) i);
            TestUtils.checkSegmentBounds(testContext.metadataStore, testSegmentName, truncateAt, writeAt);
            TestUtils.checkReadIndexEntries(testContext.chunkedSegmentStorage, testContext.metadataStore, testSegmentName, truncateAt, writeAt, false);
            checkDataRead(testSegmentName, testContext, truncateAt, writeAt);

            truncateAt++;

            // Fork the context.
            val oldTestCotext = testContext;
            testContext = oldTestCotext.fork(epoch++);
            cleanupHelper.add(testContext);

            // Make sure to open segment with new instance before writing garbage to old instance.
            hWrite = testContext.chunkedSegmentStorage.openWrite(testSegmentName).get();

            // Write some garbage
            oldTestCotext.chunkedSegmentStorage.write(hWrite, writeAt, new ByteArrayInputStream(new byte[10]), 10, null).join();

            // Fence out old store.
            boolean exceptionThrown = false;
            oldTestCotext.metadataStore.markFenced();

            AssertExtensions.assertFutureThrows("write() allowed after fencing",
                    oldTestCotext.chunkedSegmentStorage.write(hWrite, writeAt + 10, new ByteArrayInputStream(new byte[10]), 10, null),
                    ex -> ex instanceof StorageNotPrimaryException);
            // Read in new epoch.
            checkDataRead(testSegmentName, testContext, truncateAt, writeAt);
        }

        int total = 10;

        // Create a new test context and initialize with new epoch.
        testContext = testContext.fork(epoch++);
        cleanupHelper.add(testContext);

        checkDataRead(testSegmentName, testContext, truncateAt, total);
    }

    @Test
    public void testTruncateWithFailover() throws Exception {
        @Cleanup
        CleanupHelper cleanupHelper = new CleanupHelper();
        String testSegmentName = "foo";
        val config = ChunkedSegmentStorageConfig.DEFAULT_CONFIG.toBuilder()
                .garbageCollectionDelay(Duration.ZERO)
                .indexBlockSize(3)
                .build();
        TestContext testContext = getTestContext(config);
        cleanupHelper.add(testContext);
        // Create
        testContext.chunkedSegmentStorage.create(testSegmentName, null).get();

        // Write some data.
        long offset = 0;
        int i = 2;
        long epoch = testContext.chunkedSegmentStorage.getEpoch();
        SegmentHandle hWrite = testContext.chunkedSegmentStorage.openWrite(testSegmentName).get();

        // Create a new test context and initialize with new epoch.
        testContext.chunkedSegmentStorage.write(hWrite, offset, new ByteArrayInputStream(new byte[i]), i, null).join();
        TestUtils.checkSegmentBounds(testContext.metadataStore, testSegmentName, offset, offset + i);
        TestUtils.checkReadIndexEntries(testContext.chunkedSegmentStorage, testContext.metadataStore, testSegmentName, offset, offset + i, true);
        checkDataRead(testSegmentName, testContext, offset, i);
        offset += i;
        // Fork the context.
        testContext = testContext.fork(++epoch);
        cleanupHelper.add(testContext);
        val oldTestCotext = testContext;
        val newTestContext = oldTestCotext.fork(++epoch);
        cleanupHelper.add(newTestContext);
        // Fence out old store.
        oldTestCotext.metadataStore.markFenced();

        // Truncate and Read in new epoch.
        // Make sure to open segment with new instance before writing garbage to old instance.
        hWrite = newTestContext.chunkedSegmentStorage.openWrite(testSegmentName).get();
        newTestContext.chunkedSegmentStorage.truncate(hWrite, offset, null).get();
        newTestContext.chunkedSegmentStorage.getGarbageCollector().setSuspended(true);
        newTestContext.chunkedSegmentStorage.getGarbageCollector().deleteGarbage(false, 100).get();
        //checkDataRead(testSegmentName, testContext, offset, 0);
        TestUtils.checkSegmentBounds(newTestContext.metadataStore, testSegmentName, offset, offset);
        TestUtils.checkReadIndexEntries(newTestContext.chunkedSegmentStorage, newTestContext.metadataStore, testSegmentName, offset, offset, false);

        AssertExtensions.assertFutureThrows("openWrite() allowed after fencing",
                oldTestCotext.chunkedSegmentStorage.openWrite(testSegmentName),
                ex -> ex instanceof StorageNotPrimaryException);
        AssertExtensions.assertFutureThrows("openRead() allowed after fencing",
                oldTestCotext.chunkedSegmentStorage.openRead(testSegmentName),
                ex -> ex instanceof StorageNotPrimaryException);

    }

    // Very useful test, but takes couple seconds.
    //@Test(timeout = 180000)
    public void testParallelSegmentOperationsLargeLoad() throws Exception {
        testParallelSegmentOperations(1000, 10);
    }

    // Very useful test, but takes couple seconds.
    //@Test(timeout = 1800000)
    public void testParallelSegmentOperationsExtraLargeLoad() throws Exception {
        testParallelSegmentOperations(10000, 10);
    }

    @Test
    public void testParallelSegmentOperations() throws Exception {
        testParallelSegmentOperations(100, 10);
    }

    public void testParallelSegmentOperations(int numberOfRequests, int threadPoolSize) throws Exception {
        SegmentRollingPolicy policy = new SegmentRollingPolicy(2); // Force rollover after every 2 byte.
        @Cleanup
        TestContext testContext = getTestContext();
        @Cleanup("shutdownNow")
        ExecutorService executor = Executors.newFixedThreadPool(threadPoolSize);
        CompletableFuture[] futures = new CompletableFuture[numberOfRequests];
        for (int i = 0; i < numberOfRequests; i++) {
            String testSegmentName = "test" + i;
            val f = testSimpleScenarioAsync(testSegmentName, policy, testContext, executor);
            futures[i] = f;
        }
        CompletableFuture.allOf(futures).join();
    }

    // Very useful test, but takes couple seconds.
    //@Test
    public void testParallelSegmentOperationsWithReentryLargeLoad() throws Exception {
        int numberOfRequests = 1000;
        testParallelSegmentOperationsWithReentry(numberOfRequests, 10, true);
    }

    // Very useful test, but takes couple seconds.
    //@Test(timeout = 1800000)
    public void testParallelSegmentOperationsWithReentryExtraLargeLoad() throws Exception {
        int numberOfRequests = 10000;
        testParallelSegmentOperationsWithReentry(numberOfRequests, 1000, false);
    }

    @Test
    public void testParallelSegmentOperationsWithReentry() throws Exception {
        int numberOfRequests = 10;
        testParallelSegmentOperationsWithReentry(numberOfRequests, 10, true);
    }

    private void testParallelSegmentOperationsWithReentry(int numberOfRequests, int threadPoolSize, boolean shouldBlock) throws Exception {
        SegmentRollingPolicy policy = new SegmentRollingPolicy(2); // Force rollover after every 2 byte.
        @Cleanup
        TestContext testContext = getTestContext();

        if (!(testContext.metadataStore instanceof InMemoryMetadataStore)) {
            return;
        }
        CompletableFuture<Void> futureToWaitOn = shouldBlock ? new CompletableFuture<Void>() : CompletableFuture.completedFuture(null);
        // Step 1: Populate system segment.
        // Write some data to system segment so that we can read it back in call back.
        val systemSegment = "SystemSegment";
        val h = testContext.chunkedSegmentStorage.create(systemSegment, policy, null).get();
        testContext.chunkedSegmentStorage.write(h, 0, new ByteArrayInputStream(new byte[1]), 1, null).join();

        // Step 2: Setup call backs.
        // Set up a call back which will be invoked during get call.
        ((InMemoryMetadataStore) testContext.metadataStore).setReadCallback(transactionData -> {
            // Make sure we don't invoke read for system segment itself.
            if (!transactionData.getKey().equals(systemSegment)) {
                return futureToWaitOn.thenComposeAsync(v -> checkDataReadAsync(systemSegment, testContext, 0, 1, executorService()), executorService())
                        .thenApplyAsync(v -> null, executorService());
            }
            return CompletableFuture.completedFuture(null);
        });
        // Set up a call back which will be invoked during writeAll call.
        ((InMemoryMetadataStore) testContext.metadataStore).setWriteCallback(transactionDataList -> {
            // Make sure we don't invoke read for system segment itself.
            if (transactionDataList.stream().filter(t -> !t.getKey().equals(systemSegment)).findAny().isPresent()) {
                return futureToWaitOn.thenComposeAsync(v -> checkDataReadAsync(systemSegment, testContext, 0, 1, executorService()), executorService())
                        .thenApplyAsync(v -> null, executorService());
            }
            return CompletableFuture.completedFuture(null);
        });

        // Step 3: Perform operations on multiple segments.
        @Cleanup("shutdownNow")
        ExecutorService executor = Executors.newFixedThreadPool(threadPoolSize);
        CompletableFuture[] futures = new CompletableFuture[numberOfRequests];
        for (int i = 0; i < numberOfRequests; i++) {
            String testSegmentName = "test" + i;
            val f = testSimpleScenarioAsync(testSegmentName, policy, testContext, executor);
            futures[i] = f;
        }
        if (shouldBlock) {
            futureToWaitOn.complete(null);
        }
        CompletableFuture.allOf(futures).join();
    }

    // Very useful test, but takes couple seconds.
    //@Test(timeout = 180000)
    public void testParallelReadRequestsOnSingleSegmentLargeLoad() throws Exception {
        int numberOfRequests = 1000;
        testParallelReadRequestsOnSingleSegment(numberOfRequests, 10);
    }

    // Very useful test, but takes couple seconds.
    //@Test(timeout = 1800000)
    public void testParallelReadRequestsOnSingleSegmentExtraLargeLoad() throws Exception {
        int numberOfRequests = 10000;
        testParallelReadRequestsOnSingleSegment(numberOfRequests, 10);
    }

    @Test
    public void testParallelReadRequestsOnSingleSegment() throws Exception {
        int numberOfRequests = 100;
        testParallelReadRequestsOnSingleSegment(numberOfRequests, 10);
    }

    private void testParallelReadRequestsOnSingleSegment(int numberOfRequests, int threadPoolSize) throws Exception {
        String testSegmentName = "testSegment";

        SegmentRollingPolicy policy = new SegmentRollingPolicy(2); // Force rollover after every 2 byte.
        @Cleanup
        TestContext testContext = getTestContext();

        // Step 1: Create system segment.
        val h = testContext.chunkedSegmentStorage.create(testSegmentName, policy, null).get();
        Assert.assertEquals(h.getSegmentName(), testSegmentName);
        Assert.assertFalse(h.isReadOnly());

        // Step 2: Write some data.
        long writeAt = 0;
        for (int i = 1; i < 5; i++) {
            testContext.chunkedSegmentStorage.write(h, writeAt, new ByteArrayInputStream(new byte[i]), i, null).join();
            writeAt += i;
        }
        TestUtils.checkSegmentLayout(testContext.metadataStore, testSegmentName, 2, 5);
        TestUtils.checkSegmentBounds(testContext.metadataStore, testSegmentName, 0, 10);
        TestUtils.checkReadIndexEntries(testContext.chunkedSegmentStorage, testContext.metadataStore, testSegmentName, 0, 10, true);
        TestUtils.checkChunksExistInStorage(testContext.chunkStorage, testContext.metadataStore, testSegmentName);

        // Step 3: Read data back.
        @Cleanup("shutdownNow")
        ExecutorService executor = Executors.newFixedThreadPool(threadPoolSize);
        CompletableFuture[] futures = new CompletableFuture[numberOfRequests];
        for (int i = 0; i < numberOfRequests; i++) {
            CompletableFuture<Void> f = testContext.chunkedSegmentStorage.getStreamSegmentInfo(testSegmentName, null)
                    .thenComposeAsync(info -> {
                        Assert.assertFalse(info.isSealed());
                        Assert.assertFalse(info.isDeleted());
                        Assert.assertEquals(info.getName(), testSegmentName);
                        Assert.assertEquals(info.getLength(), 10);
                        Assert.assertEquals(info.getStartOffset(), 0);
                        return checkDataReadAsync(testSegmentName, testContext, 0, 10, executor);
                    }, executor);
            futures[i] = f;
        }
        CompletableFuture.allOf(futures).join();
    }

    // Very useful test, but takes couple seconds.
    //@Test(timeout = 180000)
    public void testParallelReadRequestsOnSingleSegmentWithReentryLargeLoad() throws Exception {
        int numberOfRequests = 1000;
        testParallelReadRequestsOnSingleSegmentWithReentry(numberOfRequests, 10, true);
    }

    // Very useful test, but takes couple seconds.
    //@Test(timeout = 1800000)
    public void testParallelReadRequestsOnSingleSegmentWithReentryExtraLargeLoad() throws Exception {
        int numberOfRequests = 10000;
        testParallelReadRequestsOnSingleSegmentWithReentry(numberOfRequests, 10, true);
    }

    @Test
    public void testParallelReadRequestsOnSingleSegmentWithReentry() throws Exception {
        int numberOfRequests = 10;
        testParallelReadRequestsOnSingleSegmentWithReentry(numberOfRequests, 10, true);
    }

    private void testParallelReadRequestsOnSingleSegmentWithReentry(int numberOfRequests, int threadPoolSize, boolean shouldBlock) throws Exception {
        String testSegmentName = "testSegment";

        SegmentRollingPolicy policy = new SegmentRollingPolicy(2); // Force rollover after every 2 byte.
        @Cleanup
        TestContext testContext = getTestContext(ChunkedSegmentStorageConfig.DEFAULT_CONFIG.toBuilder().indexBlockSize(3).build());
        if (!(testContext.metadataStore instanceof InMemoryMetadataStore)) {
            return;
        }

        CompletableFuture<Void> futureToWaitOn = shouldBlock ? new CompletableFuture<Void>() : CompletableFuture.completedFuture(null);

        // Step 1: Populate dummy system segment segment.
        // Write some data to system segment so that we can read it back in call back.
        val systemSegment = "SystemSegment";
        val hSystem = testContext.chunkedSegmentStorage.create(systemSegment, policy, null).get();
        testContext.chunkedSegmentStorage.write(hSystem, 0, new ByteArrayInputStream(new byte[1]), 1, null).join();

        // Step 2: Create test segment.
        val h = testContext.chunkedSegmentStorage.create(testSegmentName, policy, null).get();
        Assert.assertEquals(h.getSegmentName(), testSegmentName);
        Assert.assertFalse(h.isReadOnly());

        // Step 3: Write some data to test segment.
        long writeAt = 0;
        for (int i = 1; i < 5; i++) {
            testContext.chunkedSegmentStorage.write(h, writeAt, new ByteArrayInputStream(new byte[i]), i, null).join();
            writeAt += i;
        }
        TestUtils.checkSegmentLayout(testContext.metadataStore, testSegmentName, 2, 5);
        TestUtils.checkSegmentBounds(testContext.metadataStore, testSegmentName, 0, 10);
        TestUtils.checkReadIndexEntries(testContext.chunkedSegmentStorage, testContext.metadataStore, testSegmentName, 0, 10, true);
        TestUtils.checkChunksExistInStorage(testContext.chunkStorage, testContext.metadataStore, testSegmentName);

        // Step 4: Setup call backs that read system segment on each read.
        // Set up a call back which will be invoked during get call.

        ((InMemoryMetadataStore) testContext.metadataStore).setReadCallback(transactionData -> {
            // Make sure we don't invoke read for system segment itself.
            if (!transactionData.getKey().equals(systemSegment)) {
                return futureToWaitOn.thenComposeAsync(v -> checkDataReadAsync(systemSegment, testContext, 0, 1, executorService()), executorService())
                        .thenApplyAsync(v -> null, executorService());
            }
            return CompletableFuture.completedFuture(null);
        });

        // Step 5: Read back data concurrently.
        @Cleanup("shutdownNow")
        ExecutorService executor = Executors.newFixedThreadPool(threadPoolSize);
        CompletableFuture[] futures = new CompletableFuture[numberOfRequests];
        for (int i = 0; i < numberOfRequests; i++) {
            CompletableFuture<Void> f = testContext.chunkedSegmentStorage.getStreamSegmentInfo(testSegmentName, null)
                    .thenComposeAsync(info -> {
                        Assert.assertFalse(info.isSealed());
                        Assert.assertFalse(info.isDeleted());
                        Assert.assertEquals(info.getName(), testSegmentName);
                        Assert.assertEquals(info.getLength(), 10);
                        Assert.assertEquals(info.getStartOffset(), 0);
                        return checkDataReadAsync(testSegmentName, testContext, 0, 10, executor);
                    }, executor);
            futures[i] = f;
        }
        if (shouldBlock) {
            futureToWaitOn.complete(null);
        }
        CompletableFuture.allOf(futures).join();
    }

    @Test
    public void testSimpleScenarioWithBlockIndexEntries() throws Exception {
        String testSegmentName = "foo";
        SegmentRollingPolicy policy = new SegmentRollingPolicy(2); // Force rollover after every 2 byte.
        @Cleanup
        TestContext testContext = getTestContext(ChunkedSegmentStorageConfig.DEFAULT_CONFIG.toBuilder().indexBlockSize(3).build());
        testSimpleScenario(testSegmentName, policy, testContext);
    }

    @Test
    public void testReadWriteWithBlockIndexEntries() throws Exception {
        String testSegmentName = "foo";
        @Cleanup
        TestContext testContext = getTestContext(ChunkedSegmentStorageConfig.DEFAULT_CONFIG.toBuilder().indexBlockSize(3).build());
        testReadWriteWithFixedSize(testSegmentName, testContext);
    }

    private void testReadWriteWithFixedSize(String testSegmentName, TestContext testContext) throws Exception {
        SegmentRollingPolicy policy = new SegmentRollingPolicy(2); // Force rollover after every 2 byte.
        val total = 28;
        val numberOfWrites = 7;
        val bytesToWrite = populate(total);
        // Write some data.
        int writeAt = 0;
        val h = testContext.chunkedSegmentStorage.create(testSegmentName, policy, null).get();
        Assert.assertEquals(h.getSegmentName(), testSegmentName);
        Assert.assertFalse(h.isReadOnly());
        for (int i = 1; i <= numberOfWrites; i++) {
            testContext.chunkedSegmentStorage.write(h, writeAt, new ByteArrayInputStream(bytesToWrite, writeAt, i), i, null).join();
            writeAt += i;
        }
        TestUtils.checkSegmentLayout(testContext.metadataStore, testSegmentName, 2, 14);
        TestUtils.checkSegmentBounds(testContext.metadataStore, testSegmentName, 0, 28);
        TestUtils.checkChunksExistInStorage(testContext.chunkStorage, testContext.metadataStore, testSegmentName);
        TestUtils.checkReadIndexEntries(testContext.chunkedSegmentStorage, testContext.metadataStore, testSegmentName,
                0, 28, true);
        checkDataRead(testSegmentName, testContext, 0, 28, bytesToWrite);
        checkDataReadPermutations(testContext, testSegmentName, total, numberOfWrites, bytesToWrite);
    }

    private void checkDataReadPermutations(TestContext testContext, String segmentName, int total, int numberOfWrites, byte[] expected) throws InterruptedException, java.util.concurrent.ExecutionException {
        val h = testContext.chunkedSegmentStorage.openRead(segmentName).join();
        // Read all bytes at once.
        byte[] output = new byte[total];
        int bytesRead = testContext.chunkedSegmentStorage.read(h, 0, output, 0, total, null).get();
        Assert.assertEquals(total, bytesRead);
        checkData(expected, output, 0, 0, total);

        // Read bytes at varying lengths but same starting offset.
        for (int i = 0; i < total; i++) {
            output = new byte[total];
            bytesRead = testContext.chunkedSegmentStorage.read(h, 0, output, 0, i, null).get();
            Assert.assertEquals(i, bytesRead);
            checkData(expected, output, 0, 0, i);
        }

        // Read bytes at varying lengths and different offsets.
        for (int i = 0; i < total; i++) {
            output = new byte[total];
            bytesRead = testContext.chunkedSegmentStorage.read(h, total - i - 1, output, 0, i, null).get();
            Assert.assertEquals(i, bytesRead);
            checkData(expected, output, total - i - 1, 0, i);
        }

        // Read bytes at varying sizes.
        int totalBytesRead = 0;
        for (int i = numberOfWrites; i > 0; i--) {
            output = new byte[total];
            val bufferOffset = totalBytesRead;
            bytesRead = testContext.chunkedSegmentStorage.read(h, 0, output, bufferOffset, i, null).get();
            totalBytesRead += bytesRead;
            Assert.assertEquals(i, bytesRead);
            checkData(expected, output, 0, bufferOffset, i);
        }
        Assert.assertEquals(total, totalBytesRead);
    }

    @Test
    public void testReadHugeChunks() throws Exception {
        String testSegmentName = "foo";
        @Cleanup
        TestContext testContext = getTestContext();
        // Setup a segment with 5 chunks with given lengths.
        val segment = testContext.insertMetadata(testSegmentName, 10L * Integer.MAX_VALUE, 1,
                new long[]{
                        Integer.MAX_VALUE + 1L,
                        Integer.MAX_VALUE + 2L,
                        Integer.MAX_VALUE + 3L,
                        Integer.MAX_VALUE + 4L,
                        Integer.MAX_VALUE + 5L});

        val h = testContext.chunkedSegmentStorage.openRead(testSegmentName).get();

        byte[] output = new byte[10];
        // Read bytes
        for (long i = 0; i < 5; i++) {
            val bytesRead = testContext.chunkedSegmentStorage.read(h, i * Integer.MAX_VALUE, output, 0, 10, null).get();
            Assert.assertEquals(10, bytesRead.intValue());
        }
    }

    @Test
    public void testConcatHugeChunks() throws Exception {
        @Cleanup
        TestContext testContext = getTestContext(ChunkedSegmentStorageConfig.DEFAULT_CONFIG.toBuilder()
                .minSizeLimitForConcat(10L * Integer.MAX_VALUE)
                .maxSizeLimitForConcat(100L * Integer.MAX_VALUE)
                .build());
        testBaseConcat(testContext, 10L * Integer.MAX_VALUE,
                new long[]{Integer.MAX_VALUE + 1L},
                new long[]{Integer.MAX_VALUE + 1L, Integer.MAX_VALUE + 1L},
                new long[]{3L * Integer.MAX_VALUE + 3L});
    }

    private void checkDataRead(String testSegmentName, TestContext testContext, long offset, long length) throws InterruptedException, java.util.concurrent.ExecutionException {
        checkDataRead(testSegmentName, testContext, offset, length, null);
    }

    private void checkDataRead(String testSegmentName, TestContext testContext,
                               long offset,
                               long length,
                               byte[] expected) throws InterruptedException, java.util.concurrent.ExecutionException {
        val hRead = testContext.chunkedSegmentStorage.openRead(testSegmentName).get();

        // Read all bytes at once.
        long size = Math.toIntExact(length - offset);
        byte[] output = new byte[Math.toIntExact(length - offset)];
        int bufferOffset = 0;
        int bytesRead = 0;
        while (bytesRead < size) {
            bytesRead += testContext.chunkedSegmentStorage.read(hRead, offset, output, bufferOffset, Math.toIntExact(size), null).get();
        }
        Assert.assertEquals(size, bytesRead);
        if (null != expected) {
            checkData(expected, output);
        }
    }

    private CompletableFuture<Void> checkDataReadAsync(String testSegmentName, TestContext testContext, long offset, long length, Executor executor) {
        return checkDataReadAsync(testSegmentName, testContext, offset, length, null, executor);
    }

    private CompletableFuture<Void> checkDataReadAsync(String testSegmentName,
                                       TestContext testContext,
                                       long offset,
                                       long length,
                                       byte[] expected,
                                       Executor executor) {
        return testContext.chunkedSegmentStorage.openRead(testSegmentName)
                .thenComposeAsync(hRead -> {
                    // Read all bytes at once.
                    long size = Math.toIntExact(length - offset);
                    byte[] output = new byte[Math.toIntExact(length - offset)];
                    int bufferOffset = 0;
                    AtomicInteger bytesReadRef = new AtomicInteger();
                    return Futures.loop(
                            () -> bytesReadRef.get() < size,
                            () -> {
                                return testContext.chunkedSegmentStorage.read(hRead, offset, output, bufferOffset, Math.toIntExact(size), null)
                                        .thenApplyAsync(bytesRead -> {
                                            bytesReadRef.addAndGet(bytesRead);
                                            return null;
                                        }, executor);
                            }, executor)
                            .thenRunAsync(() -> {
                                Assert.assertEquals(size, bytesReadRef.get());
                                if (null != expected) {
                                    checkData(expected, output);
                                }
                            }, executor);
                }, executor);
    }

    protected void populate(byte[] data) {
        // Do nothing. The NoOpChunkStorage used in this test will ignore data written/read.
    }

    protected byte[] populate(int size) {
        byte[] bytes = new byte[size];
        populate(bytes);
        return bytes;
    }

    protected void checkData(byte[] expected, byte[] output) {
        // Do nothing. The NoOpChunkStorage used in this test will ignore data written/read.
    }

    protected void checkData(byte[] expected, byte[] output, int expectedStartIndex, int outputStartIndex, int length) {
        // Do nothing. The NoOpChunkStorage used in this test will ignore data written/read.
    }

    private SegmentHandle populateSegment(TestContext testContext, String targetSegmentName, long maxChunkLength, int numberOfchunks) throws Exception {
        SegmentRollingPolicy policy = new SegmentRollingPolicy(maxChunkLength); // Force rollover after each byte.
        // Create segment
        val h = testContext.chunkedSegmentStorage.create(targetSegmentName, policy, null).get();

        // Write some data.
        long dataSize = numberOfchunks * maxChunkLength;
        testContext.chunkedSegmentStorage.write(h, 0, new ByteArrayInputStream(new byte[Math.toIntExact(dataSize)]), Math.toIntExact(dataSize), null).join();

        TestUtils.checkSegmentLayout(testContext.metadataStore, targetSegmentName, maxChunkLength, numberOfchunks);
        TestUtils.checkSegmentBounds(testContext.metadataStore, targetSegmentName, 0, dataSize);
        TestUtils.checkReadIndexEntries(testContext.chunkedSegmentStorage, testContext.metadataStore, targetSegmentName, 0, dataSize, true);
        TestUtils.checkChunksExistInStorage(testContext.chunkStorage, testContext.metadataStore, targetSegmentName);
        return h;
    }

    /**
     * Test context.
     */
    public static class TestContext implements AutoCloseable {
        @Getter
        protected ChunkedSegmentStorageConfig config;

        @Getter
        protected ChunkStorage chunkStorage;

        @Getter
        protected ChunkMetadataStore metadataStore;

        @Getter
        protected ChunkedSegmentStorage chunkedSegmentStorage;

        @Getter
        protected Executor executor;

        protected TestContext() {
        }

        public TestContext(Executor executor) throws Exception {
            this(executor, ChunkedSegmentStorageConfig.DEFAULT_CONFIG);
        }

        public TestContext(Executor executor, ChunkedSegmentStorageConfig config) throws Exception {
            this.executor = executor;
            this.config = config;
            chunkStorage = createChunkStorage();
            metadataStore = createMetadataStore();
            chunkedSegmentStorage = new ChunkedSegmentStorage(CONTAINER_ID, chunkStorage, metadataStore, this.executor, config);
            chunkedSegmentStorage.initialize(1);
        }

        /**
         * Creates a fork of current context with same chunk storage but forked metadata store.
         * This simulates multiple segment store instances writing to same storage but different states. (Eg After failover)
         */
        public TestContext fork(long epoch) throws Exception {
            val forkedContext = createNewInstance();
            forkedContext.executor = Preconditions.checkNotNull(this.executor);
            forkedContext.chunkStorage = Preconditions.checkNotNull(this.chunkStorage);
            forkedContext.config = Preconditions.checkNotNull(this.config);
            // This will create a copy of metadata store
            forkedContext.metadataStore = getForkedMetadataStore();

            // Use the same same chunk storage, but different metadata store to simulate multiple zombie instances
            // writing to the same underlying storage.
            forkedContext.chunkedSegmentStorage = new ChunkedSegmentStorage(CONTAINER_ID,
                    this.chunkStorage,
                    forkedContext.metadataStore,
                    this.executor,
                    this.config);
            forkedContext.chunkedSegmentStorage.initialize(epoch);
            return forkedContext;
        }

        /**
         * Expected to be overrriden by derived classes.
         */
        protected TestContext createNewInstance() {
            return new TestContext();
        }

        /**
         * Creates a clone of metadata store.
         * @return
         */
        public ChunkMetadataStore getForkedMetadataStore() {
            return InMemoryMetadataStore.clone((InMemoryMetadataStore) this.metadataStore);
        }

        /**
         * Gets {@link ChunkMetadataStore} to use for the tests.
         */
        public ChunkMetadataStore createMetadataStore() throws Exception {
            return new InMemoryMetadataStore(executor);
        }

        /**
         * Gets {@link ChunkStorage} to use for the tests.
         */
        public ChunkStorage createChunkStorage() throws Exception {
            return new NoOpChunkStorage(executor);
        }

        /**
         * Creates and inserts metadata for a test segment.
         */
        public SegmentMetadata insertMetadata(String testSegmentName, int maxRollingLength, int ownerEpoch) throws Exception {
            Preconditions.checkArgument(maxRollingLength > 0, "maxRollingLength");
            Preconditions.checkArgument(ownerEpoch > 0, "ownerEpoch");
            try (val txn = metadataStore.beginTransaction(false, new String[]{testSegmentName})) {
                SegmentMetadata segmentMetadata = SegmentMetadata.builder()
                        .maxRollinglength(maxRollingLength)
                        .name(testSegmentName)
                        .ownerEpoch(ownerEpoch)
                        .build();
                segmentMetadata.setActive(true);
                txn.create(segmentMetadata);
                txn.commit().join();
                return segmentMetadata;
            }
        }

        /**
         * Creates and inserts metadata for a test segment.
         */
        public SegmentMetadata insertMetadata(String testSegmentName, long maxRollingLength, int ownerEpoch, long[] chunkLengths) throws Exception {
            Preconditions.checkArgument(maxRollingLength > 0, "maxRollingLength");
            Preconditions.checkArgument(ownerEpoch > 0, "ownerEpoch");
            try (val txn = metadataStore.beginTransaction(false, new String[]{testSegmentName})) {
                String firstChunk = null;
                String lastChunk = null;
                TreeMap<Long, String> index = new TreeMap<>();
                // Add chunks.
                long length = 0;
                long startOfLast = 0;
                long startOffset = 0;
                int chunkCount = 0;
                for (int i = 0; i < chunkLengths.length; i++) {
                    String chunkName = testSegmentName + "_chunk_" + Integer.toString(i);
                    ChunkMetadata chunkMetadata = ChunkMetadata.builder()
                            .name(chunkName)
                            .length(chunkLengths[i])
                            .nextChunk(i == chunkLengths.length - 1 ? null : testSegmentName + "_chunk_" + Integer.toString(i + 1))
                            .build();
                    chunkMetadata.setActive(true);
                    chunkedSegmentStorage.getReadIndexCache().addIndexEntry(testSegmentName, chunkName, startOffset);
                    index.put(startOffset, chunkName);
                    startOffset += chunkLengths[i];
                    length += chunkLengths[i];
                    txn.create(chunkMetadata);

                    addChunk(chunkName, chunkLengths[i]);
                    chunkCount++;
                }

                // Fix the first and last
                if (chunkLengths.length > 0) {
                    firstChunk = testSegmentName + "_chunk_0";
                    lastChunk = testSegmentName + "_chunk_" + Integer.toString(chunkLengths.length - 1);
                    startOfLast = length - chunkLengths[chunkLengths.length - 1];
                }

                // Finally save
                SegmentMetadata segmentMetadata = SegmentMetadata.builder()
                        .maxRollinglength(maxRollingLength)
                        .name(testSegmentName)
                        .ownerEpoch(ownerEpoch)
                        .firstChunk(firstChunk)
                        .lastChunk(lastChunk)
                        .length(length)
                        .lastChunkStartOffset(startOfLast)
                        .build();
                segmentMetadata.setActive(true);
                segmentMetadata.setChunkCount(chunkCount);
                segmentMetadata.checkInvariants();
                txn.create(segmentMetadata);

                for (long blockStartOffset = 0; blockStartOffset < segmentMetadata.getLength(); blockStartOffset += config.getIndexBlockSize()) {
                    val floor = index.floorEntry(blockStartOffset);
                    txn.create(ReadIndexBlockMetadata.builder()
                            .name(NameUtils.getSegmentReadIndexBlockName(segmentMetadata.getName(), blockStartOffset))
                            .startOffset(floor.getKey())
                            .chunkName(floor.getValue())
                            .status(StatusFlags.ACTIVE)
                            .build());
                }

                txn.commit().join();
                return segmentMetadata;
            }
        }

        /*
        // Useful methods - unused. Commented to avoid chekstyle violation.
        private void insertMetadata(StorageMetadata storageMetadata) throws Exception {
            try (val txn = metadataStore.beginTransaction()) {
                metadataStore.create(txn, storageMetadata);
                txn.commit();
            }
        }

        private void updateMetadata(StorageMetadata storageMetadata) throws Exception {
            try (val txn = metadataStore.beginTransaction()) {
                metadataStore.create(txn, storageMetadata);
                txn.commit();
            }
        }
        */

        /**
         * Adds chunk of specified length to the underlying {@link ChunkStorage}.
         */
        public void addChunk(String chunkName, long length) {
            ((AbstractInMemoryChunkStorage) chunkStorage).addChunk(chunkName, length);
        }

        @Override
        public void close() throws Exception {
            CleanupHelper.close("chunkedSegmentStorage", chunkedSegmentStorage);
            CleanupHelper.close("chunkStorage", chunkStorage);
            CleanupHelper.close("metadataStore", metadataStore);

            this.config = null;
            this.chunkedSegmentStorage = null;
            this.chunkStorage = null;
            this.metadataStore = null;
        }
    }
}<|MERGE_RESOLUTION|>--- conflicted
+++ resolved
@@ -1167,13 +1167,9 @@
 
     private void testOpenWriteAfterFailover(String testSegmentName, int ownerEpoch, int maxRollingLength, long[] chunks, int lastChunkLengthInStorage, boolean shouldAppend) throws Exception {
         @Cleanup
-<<<<<<< HEAD
-        TestContext testContext = getTestContext(ChunkedSegmentStorageConfig.DEFAULT_CONFIG.toBuilder().indexBlockSize(3).build());
-=======
         TestContext testContext = getTestContext(ChunkedSegmentStorageConfig.DEFAULT_CONFIG.toBuilder()
                 .appendEnabled(shouldAppend)
                 .build());
->>>>>>> 07596c10
         testContext.chunkedSegmentStorage.initialize(ownerEpoch);
         val inserted = testContext.insertMetadata(testSegmentName, maxRollingLength, ownerEpoch - 1, chunks);
         // Set bigger offset
@@ -1192,13 +1188,9 @@
 
     private void testOpenReadAfterFailover(String testSegmentName, int ownerEpoch, int maxRollingLength, long[] chunks, int lastChunkLengthInStorage, boolean shouldAppend) throws Exception {
         @Cleanup
-<<<<<<< HEAD
-        TestContext testContext = getTestContext(ChunkedSegmentStorageConfig.DEFAULT_CONFIG.toBuilder().indexBlockSize(3).build());
-=======
         TestContext testContext = getTestContext(ChunkedSegmentStorageConfig.DEFAULT_CONFIG.toBuilder()
                 .appendEnabled(shouldAppend)
                 .build());
->>>>>>> 07596c10
         testContext.chunkedSegmentStorage.initialize(ownerEpoch);
         val inserted = testContext.insertMetadata(testSegmentName, maxRollingLength, ownerEpoch - 1, chunks);
         // Set bigger offset
