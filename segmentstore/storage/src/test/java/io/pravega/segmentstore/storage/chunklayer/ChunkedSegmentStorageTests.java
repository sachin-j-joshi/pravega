/**
 * Copyright (c) Dell Inc., or its subsidiaries. All Rights Reserved.
 *
 * Licensed under the Apache License, Version 2.0 (the "License");
 * you may not use this file except in compliance with the License.
 * You may obtain a copy of the License at
 *
 *     http://www.apache.org/licenses/LICENSE-2.0
 */
package io.pravega.segmentstore.storage.chunklayer;

import com.google.common.base.Preconditions;
import com.google.common.primitives.Longs;
import io.pravega.common.concurrent.Futures;
import io.pravega.segmentstore.contracts.BadOffsetException;
import io.pravega.segmentstore.contracts.SegmentProperties;
import io.pravega.segmentstore.contracts.StreamSegmentExistsException;
import io.pravega.segmentstore.contracts.StreamSegmentNotExistsException;
import io.pravega.segmentstore.contracts.StreamSegmentSealedException;
import io.pravega.segmentstore.contracts.StreamSegmentTruncatedException;
import io.pravega.segmentstore.storage.SegmentHandle;
import io.pravega.segmentstore.storage.SegmentRollingPolicy;
import io.pravega.segmentstore.storage.StorageNotPrimaryException;
import io.pravega.segmentstore.storage.metadata.ChunkMetadata;
import io.pravega.segmentstore.storage.metadata.ChunkMetadataStore;
import io.pravega.segmentstore.storage.metadata.ReadIndexBlockMetadata;
import io.pravega.segmentstore.storage.metadata.SegmentMetadata;
import io.pravega.segmentstore.storage.metadata.StatusFlags;
import io.pravega.segmentstore.storage.mocks.AbstractInMemoryChunkStorage;
import io.pravega.segmentstore.storage.mocks.InMemoryMetadataStore;
import io.pravega.segmentstore.storage.noop.NoOpChunkStorage;
import io.pravega.shared.NameUtils;
import io.pravega.test.common.AssertExtensions;
import io.pravega.test.common.ThreadPooledTestSuite;
import java.io.ByteArrayInputStream;
import java.time.Duration;
import java.util.ArrayList;
import java.util.Arrays;
import java.util.Random;
import java.util.TreeMap;
import java.util.UUID;
import java.util.concurrent.CompletableFuture;
import java.util.concurrent.Executor;
import java.util.concurrent.ExecutorService;
import java.util.concurrent.Executors;
import java.util.concurrent.atomic.AtomicInteger;
import lombok.Cleanup;
import lombok.Getter;
import lombok.extern.slf4j.Slf4j;
import lombok.val;
import org.junit.After;
import org.junit.Assert;
import org.junit.Before;
import org.junit.Rule;
import org.junit.Test;
import org.junit.rules.Timeout;

/**
 * Unit tests for {@link ChunkedSegmentStorage}.
 * The focus is on testing the ChunkedSegmentStorage implementation itself very thoroughly.
 * It uses {@link NoOpChunkStorage} as {@link ChunkStorage}.
 */
@Slf4j
public class ChunkedSegmentStorageTests extends ThreadPooledTestSuite {
    protected static final Duration TIMEOUT = Duration.ofSeconds(3000);
    private static final int CONTAINER_ID = 42;
    private static final int OWNER_EPOCH = 100;
    protected final Random rnd = new Random(0);

    @Rule
    public Timeout globalTimeout = Timeout.seconds(TIMEOUT.getSeconds());

    @Before
    public void before() throws Exception {
        super.before();
    }

    @After
    public void after() throws Exception {
        super.after();
    }

    protected int getThreadPoolSize() {
        return 1;
    }

    public ChunkStorage createChunkStorage() throws Exception {
        return new NoOpChunkStorage(executorService());
    }

    public ChunkMetadataStore createMetadataStore() throws Exception {
        return new InMemoryMetadataStore(executorService());
    }

    public TestContext getTestContext() throws Exception {
        return new TestContext(executorService());
    }

    public TestContext getTestContext(ChunkedSegmentStorageConfig config) throws Exception {
        return new TestContext(executorService(), config);
    }

    /**
     * Test {@link ChunkedSegmentStorage#supportsTruncation()}.
     */
    @Test
    public void testSupportsTruncate() throws Exception {
        @Cleanup
        val chunkStorage = createChunkStorage();
        @Cleanup
        val metadataStore = createMetadataStore();
        @Cleanup
        val chunkedSegmentStorage = new ChunkedSegmentStorage(42, chunkStorage, metadataStore, executorService(), ChunkedSegmentStorageConfig.DEFAULT_CONFIG);
        Assert.assertTrue(chunkedSegmentStorage.supportsTruncation());
    }

    /**
     * Tests {@link ChunkedSegmentStorage#supportsAtomicWrites()}
     */
    @Test
    public void testSupportsAtomicWrites() throws Exception {
        @Cleanup
        val chunkStorage = createChunkStorage();
        @Cleanup
        val metadataStore = createMetadataStore();
        @Cleanup
        val chunkedSegmentStorage = new ChunkedSegmentStorage(42, chunkStorage, metadataStore, executorService(), ChunkedSegmentStorageConfig.DEFAULT_CONFIG);
        Assert.assertTrue(chunkedSegmentStorage.supportsAtomicWrites());
    }

    /**
     * Test initialization.
     *
     * @throws Exception
     */
    @Test
    public void testInitialization() throws Exception {
        @Cleanup
        val chunkStorage = createChunkStorage();
        @Cleanup
        val metadataStore = createMetadataStore();
        val policy = SegmentRollingPolicy.NO_ROLLING;
        val config = ChunkedSegmentStorageConfig.DEFAULT_CONFIG;
        @Cleanup
        val chunkedSegmentStorage = new ChunkedSegmentStorage(CONTAINER_ID, chunkStorage, metadataStore, executorService(), config);
        val systemJournal = new SystemJournal(CONTAINER_ID, chunkStorage, metadataStore, config);

        testUninitialized(chunkedSegmentStorage);

        chunkedSegmentStorage.initialize(1);

        Assert.assertNotNull(chunkedSegmentStorage.getMetadataStore());
        Assert.assertEquals(chunkStorage, chunkedSegmentStorage.getChunkStorage());
        Assert.assertEquals(policy, chunkedSegmentStorage.getConfig().getDefaultRollingPolicy());
        Assert.assertEquals(1, chunkedSegmentStorage.getEpoch());

        chunkedSegmentStorage.bootstrap().join();
        Assert.assertEquals(metadataStore, chunkedSegmentStorage.getMetadataStore());
        Assert.assertEquals(chunkStorage, chunkedSegmentStorage.getChunkStorage());
        Assert.assertEquals(policy, chunkedSegmentStorage.getConfig().getDefaultRollingPolicy());
        Assert.assertNotNull(chunkedSegmentStorage.getSystemJournal());
        Assert.assertEquals(systemJournal.getConfig().getDefaultRollingPolicy(), policy);
        Assert.assertEquals(1, chunkedSegmentStorage.getEpoch());
        Assert.assertEquals(CONTAINER_ID, chunkedSegmentStorage.getContainerId());
        Assert.assertEquals(0, chunkedSegmentStorage.getConfig().getMinSizeLimitForConcat());
        Assert.assertEquals(Long.MAX_VALUE, chunkedSegmentStorage.getConfig().getMaxSizeLimitForConcat());
        chunkedSegmentStorage.close();

        testUninitialized(chunkedSegmentStorage);

    }

    private void testUninitialized(ChunkedSegmentStorage chunkedSegmentStorage) {
        String testSegmentName = "foo";
        AssertExtensions.assertThrows(
                "getStreamSegmentInfo succeeded on uninitialized instance.",
                () -> chunkedSegmentStorage.getStreamSegmentInfo(testSegmentName, null),
                ex -> ex instanceof IllegalStateException);

        AssertExtensions.assertThrows(
                "Seal  succeeded on uninitialized instance.",
                () -> chunkedSegmentStorage.seal(SegmentStorageHandle.writeHandle(testSegmentName), null),
                ex -> ex instanceof IllegalStateException);

        AssertExtensions.assertThrows(
                "openWrite succeeded on uninitialized instance.",
                () -> chunkedSegmentStorage.openWrite(testSegmentName),
                ex -> ex instanceof IllegalStateException);

        AssertExtensions.assertThrows(
                "openRead succeeded on uninitialized instance.",
                () -> chunkedSegmentStorage.openRead(testSegmentName),
                ex -> ex instanceof IllegalStateException);

        AssertExtensions.assertThrows(
                "write succeeded on uninitialized instance.",
                () -> chunkedSegmentStorage.write(SegmentStorageHandle.writeHandle(testSegmentName), 0, new ByteArrayInputStream(new byte[1]), 1, null),
                ex -> ex instanceof IllegalStateException);

        AssertExtensions.assertThrows(
                "read succeeded on uninitialized instance.",
                () -> chunkedSegmentStorage.read(SegmentStorageHandle.readHandle(testSegmentName), 0, new byte[1], 0, 1, null),
                ex -> ex instanceof IllegalStateException);

        AssertExtensions.assertThrows(
                "Concat succeeded on uninitialized instance.",
                () -> chunkedSegmentStorage.concat(SegmentStorageHandle.readHandle(testSegmentName), 0, "inexistent", null),
                ex -> ex instanceof IllegalStateException);

        AssertExtensions.assertThrows(
                "Concat succeeded on uninitialized instance.",
                () -> chunkedSegmentStorage.delete(SegmentStorageHandle.readHandle(testSegmentName), null),
                ex -> ex instanceof IllegalStateException);
    }

    /**
     * Test exceptions for opertions on non-existent chunk.
     */
    @Test
    public void testSegmentNotExistsExceptionForNonExistent() throws Exception {
        String testSegmentName = "foo";
        SegmentRollingPolicy policy = new SegmentRollingPolicy(1); // Force rollover after each byte.
        @Cleanup
        TestContext testContext = getTestContext();
        Assert.assertFalse(testContext.chunkedSegmentStorage.exists(testSegmentName, null).get());

        AssertExtensions.assertFutureThrows(
                "getStreamSegmentInfo succeeded on missing segment.",
                testContext.chunkedSegmentStorage.getStreamSegmentInfo(testSegmentName, null),
                ex -> ex instanceof StreamSegmentNotExistsException);

        AssertExtensions.assertFutureThrows(
                "Seal succeeded on missing segment.",
                testContext.chunkedSegmentStorage.seal(SegmentStorageHandle.writeHandle(testSegmentName), null),
                ex -> ex instanceof StreamSegmentNotExistsException);

        AssertExtensions.assertFutureThrows(
                "openWrite succeeded on missing segment.",
                testContext.chunkedSegmentStorage.openWrite(testSegmentName),
                ex -> ex instanceof StreamSegmentNotExistsException);

        AssertExtensions.assertFutureThrows(
                "openRead succeeded on missing segment.",
                testContext.chunkedSegmentStorage.openRead(testSegmentName),
                ex -> ex instanceof StreamSegmentNotExistsException);

        AssertExtensions.assertFutureThrows(
                "write succeeded on missing segment.",
                testContext.chunkedSegmentStorage.write(SegmentStorageHandle.writeHandle(testSegmentName), 0, new ByteArrayInputStream(new byte[1]), 1, null),
                ex -> ex instanceof StreamSegmentNotExistsException);

        AssertExtensions.assertFutureThrows(
                "read succeeded on missing segment.",
                testContext.chunkedSegmentStorage.read(SegmentStorageHandle.readHandle(testSegmentName), 0, new byte[1], 0, 1, null),
                ex -> ex instanceof StreamSegmentNotExistsException);

        AssertExtensions.assertFutureThrows(
                "Concat succeeded on missing segment.",
                testContext.chunkedSegmentStorage.concat(SegmentStorageHandle.writeHandle(testSegmentName), 0, "inexistent", null),
                ex -> ex instanceof StreamSegmentNotExistsException);

        AssertExtensions.assertFutureThrows(
                "Concat succeeded on missing segment.",
                testContext.chunkedSegmentStorage.delete(SegmentStorageHandle.writeHandle(testSegmentName), null),
                ex -> ex instanceof StreamSegmentNotExistsException);

        AssertExtensions.assertFutureThrows(
                "Concat succeeded on missing segment.",
                testContext.chunkedSegmentStorage.truncate(SegmentStorageHandle.writeHandle(testSegmentName), 0, null),
                ex -> ex instanceof StreamSegmentNotExistsException);

    }

    /**
     * Test scenarios when storage is no more primary.
     */
    @Test
    public void testStorageNotPrimaryException() throws Exception {
        String testSegmentName = "foo";
        @Cleanup
        TestContext testContext = getTestContext();
        testContext.chunkedSegmentStorage.initialize(2);
        int maxRollingLength = 1;
        int ownerEpoch = OWNER_EPOCH;
        testContext.insertMetadata(testSegmentName, maxRollingLength, ownerEpoch);

        // These operations should always succeed.
        testContext.chunkedSegmentStorage.getStreamSegmentInfo(testSegmentName, null).join();
        val h = testContext.chunkedSegmentStorage.openRead(testSegmentName).join();
        testContext.chunkedSegmentStorage.read(h, 0, new byte[0], 0, 0, null);

        // These operations should never succeed.
        AssertExtensions.assertFutureThrows(
                "Seal succeeded on segment not owned.",
                testContext.chunkedSegmentStorage.seal(SegmentStorageHandle.writeHandle(testSegmentName), null),
                ex -> ex instanceof StorageNotPrimaryException);

        AssertExtensions.assertFutureThrows(
                "openWrite succeeded on segment not owned.",
                testContext.chunkedSegmentStorage.openWrite(testSegmentName),
                ex -> ex instanceof StorageNotPrimaryException);

        AssertExtensions.assertFutureThrows(
                "delete succeeded on segment not owned.",
                testContext.chunkedSegmentStorage.delete(SegmentStorageHandle.writeHandle(testSegmentName), null),
                ex -> ex instanceof StorageNotPrimaryException);

        AssertExtensions.assertFutureThrows(
                "write succeeded on segment not owned.",
                testContext.chunkedSegmentStorage.write(SegmentStorageHandle.writeHandle(testSegmentName),
                        0,
                        new ByteArrayInputStream(new byte[10]),
                        10,
                        null),
                ex -> ex instanceof StorageNotPrimaryException);

        AssertExtensions.assertFutureThrows(
                "truncate succeeded on segment not owned.",
                testContext.chunkedSegmentStorage.truncate(SegmentStorageHandle.writeHandle(testSegmentName),
                        0, null),
                ex -> ex instanceof StorageNotPrimaryException);

        testContext.insertMetadata("source", maxRollingLength, 1);
        testContext.chunkedSegmentStorage.seal(SegmentStorageHandle.writeHandle("source"), null).join();
        AssertExtensions.assertFutureThrows(
                "concat succeeded on segment not owned.",
                testContext.chunkedSegmentStorage.concat(SegmentStorageHandle.writeHandle(testSegmentName), 0, "source", null),
                ex -> ex instanceof StorageNotPrimaryException);

    }

    /**
     * Test scenarios when storage is no more after fencing.
     */
    @Test
    public void testStorageNotPrimaryExceptionOnFencing() throws Exception {
        String testSegmentName = "foo";
        @Cleanup
        TestContext testContext = getTestContext();
        testContext.chunkedSegmentStorage.initialize(2);
        int maxRollingLength = 1;
        testContext.insertMetadata(testSegmentName, maxRollingLength, OWNER_EPOCH);
        testContext.insertMetadata("source", maxRollingLength, 1);
        testContext.chunkedSegmentStorage.seal(SegmentStorageHandle.writeHandle("source"), null).join();

        testContext.metadataStore.markFenced();

        // These operations should always succeed.
        testContext.chunkedSegmentStorage.getStreamSegmentInfo(testSegmentName, null).join();
        val h = testContext.chunkedSegmentStorage.openRead(testSegmentName).join();
        testContext.chunkedSegmentStorage.read(h, 0, new byte[0], 0, 0, null);

        // These operations should never succeed.
        AssertExtensions.assertFutureThrows(
                "Seal succeeded on segment not owned.",
                testContext.chunkedSegmentStorage.seal(SegmentStorageHandle.writeHandle(testSegmentName), null),
                ex -> ex instanceof StorageNotPrimaryException);

        AssertExtensions.assertFutureThrows(
                "delete succeeded on segment not owned.",
                testContext.chunkedSegmentStorage.delete(SegmentStorageHandle.writeHandle(testSegmentName), null),
                ex -> ex instanceof StorageNotPrimaryException);

        AssertExtensions.assertFutureThrows(
                "concat succeeded on segment not owned.",
                testContext.chunkedSegmentStorage.concat(SegmentStorageHandle.writeHandle(testSegmentName), 0, "source", null),
                ex -> ex instanceof StorageNotPrimaryException);

        AssertExtensions.assertFutureThrows(
                "create succeeded on segment not owned.",
                testContext.chunkedSegmentStorage.create("newSegment", null),
                ex -> ex instanceof StorageNotPrimaryException);

        AssertExtensions.assertFutureThrows(
                "truncate succeeded on segment not owned.",
                testContext.chunkedSegmentStorage.truncate(SegmentStorageHandle.writeHandle(testSegmentName),
                        0, null),
                ex -> ex instanceof StorageNotPrimaryException);

    }

    /**
     * Test scenarios when storage is no more primary with fencing after OpenWrite.
     */
    @Test
    public void testStorageNotPrimaryExceptionOnFencingAfterOpenWrite() throws Exception {
        String testSegmentName = "foo";
        @Cleanup
        TestContext testContext = getTestContext();
        testContext.chunkedSegmentStorage.initialize(2);
        int maxRollingLength = 1;
        testContext.insertMetadata(testSegmentName, maxRollingLength, OWNER_EPOCH);

        // These operations should always succeed.
        testContext.chunkedSegmentStorage.getStreamSegmentInfo(testSegmentName, null).join();

        testContext.metadataStore.markFenced();
        AssertExtensions.assertFutureThrows(
                "write succeeded on segment not owned.",
                testContext.chunkedSegmentStorage.write(SegmentStorageHandle.writeHandle(testSegmentName),
                        0,
                        new ByteArrayInputStream(new byte[10]),
                        10,
                        null),
                ex -> ex instanceof StorageNotPrimaryException);
    }

    /**
     * Test simple scenario for storage that does not support any appends.
     *
     * @throws Exception
     */
    @Test
    public void testSimpleScenarioWithNonAppendProvider() throws Exception {
        String testSegmentName = "foo";
        SegmentRollingPolicy policy = new SegmentRollingPolicy(2); // Force rollover after every 2 byte.
        @Cleanup
        TestContext testContext = getTestContext(ChunkedSegmentStorageConfig.DEFAULT_CONFIG.toBuilder().indexBlockSize(3).build());

        ((AbstractInMemoryChunkStorage) testContext.chunkStorage).setShouldSupportAppend(false);

        // Step 1: Create segment.
        val h = testContext.chunkedSegmentStorage.create(testSegmentName, policy, null).get();
        Assert.assertEquals(h.getSegmentName(), testSegmentName);
        Assert.assertFalse(h.isReadOnly());

        // Check metadata is stored.
        val segmentMetadata = TestUtils.getSegmentMetadata(testContext.metadataStore, testSegmentName);
        Assert.assertNotNull(segmentMetadata);
        Assert.assertEquals(segmentMetadata.getName(), testSegmentName);
        Assert.assertEquals(segmentMetadata.getKey(), testSegmentName);

        // Check exists
        Assert.assertTrue(testContext.chunkedSegmentStorage.exists(testSegmentName, null).get());

        // Check getStreamSegmentInfo.
        SegmentProperties info = testContext.chunkedSegmentStorage.getStreamSegmentInfo(testSegmentName, null).get();
        Assert.assertFalse(info.isSealed());
        Assert.assertFalse(info.isDeleted());
        Assert.assertEquals(info.getName(), testSegmentName);
        Assert.assertEquals(info.getLength(), 0);
        Assert.assertEquals(info.getStartOffset(), 0);

        // Write some data.
        long writeAt = 0;
        for (int i = 1; i < 5; i++) {
            testContext.chunkedSegmentStorage.write(h, writeAt, new ByteArrayInputStream(new byte[i]), i, null).join();
            writeAt += i;
        }

        TestUtils.checkSegmentLayout(testContext.metadataStore, testSegmentName,
                new long[]{
                        1,      // First write
                        2,      // Second write
                        2, 1,   // Third write
                        2, 2    // Fourth write
                });
        TestUtils.checkSegmentBounds(testContext.metadataStore, testSegmentName, 0, 10);
        TestUtils.checkReadIndexEntries(testContext.chunkedSegmentStorage, testContext.metadataStore, testSegmentName, 0, 10, true);
        TestUtils.checkChunksExistInStorage(testContext.chunkStorage, testContext.metadataStore, testSegmentName);

        // Check getStreamSegmentInfo.
        info = testContext.chunkedSegmentStorage.getStreamSegmentInfo(testSegmentName, null).get();
        Assert.assertFalse(info.isSealed());
        Assert.assertFalse(info.isDeleted());
        Assert.assertEquals(info.getName(), testSegmentName);
        Assert.assertEquals(info.getLength(), 10);
        Assert.assertEquals(info.getStartOffset(), 0);

        // Open write handle.
        val hWrite = testContext.chunkedSegmentStorage.openWrite(testSegmentName).get();
        Assert.assertEquals(hWrite.getSegmentName(), testSegmentName);
        Assert.assertFalse(hWrite.isReadOnly());

        testContext.chunkedSegmentStorage.write(hWrite, 10, new ByteArrayInputStream(new byte[4]), 4, null).join();
        TestUtils.checkSegmentLayout(testContext.metadataStore, testSegmentName,
                new long[]{
                        1,      // First write
                        2,      // Second write
                        2, 1,   // Third write
                        2, 2,   // Fourth write
                        2, 2    // Recent write
                });
        TestUtils.checkSegmentBounds(testContext.metadataStore, testSegmentName, 0, 14);
        TestUtils.checkReadIndexEntries(testContext.chunkedSegmentStorage, testContext.metadataStore, testSegmentName, 0, 14, true);
        TestUtils.checkChunksExistInStorage(testContext.chunkStorage, testContext.metadataStore, testSegmentName);

        info = testContext.chunkedSegmentStorage.getStreamSegmentInfo(testSegmentName, null).get();
        Assert.assertFalse(info.isSealed());
        Assert.assertFalse(info.isDeleted());
        Assert.assertEquals(info.getName(), testSegmentName);
        Assert.assertEquals(info.getLength(), 14);
        Assert.assertEquals(info.getStartOffset(), 0);

        // Make sure calling create again does not succeed
        AssertExtensions.assertFutureThrows(
                "Create succeeded on missing segment.",
                testContext.chunkedSegmentStorage.create(testSegmentName, policy, null),
                ex -> ex instanceof StreamSegmentExistsException);

        testContext.chunkedSegmentStorage.delete(hWrite, null);
    }

    /**
     * Test simple scenario.
     *
     * @throws Exception Exception if any.
     */
    @Test
    public void testSimpleScenario() throws Exception {
        String testSegmentName = "foo";
        SegmentRollingPolicy policy = new SegmentRollingPolicy(2); // Force rollover after every 2 byte.
        @Cleanup
        TestContext testContext = getTestContext();
        testSimpleScenario(testSegmentName, policy, testContext);
    }

    private void testSimpleScenario(String testSegmentName, SegmentRollingPolicy policy, TestContext testContext) throws Exception {
        // Step 1: Create segment.
        val h = testContext.chunkedSegmentStorage.create(testSegmentName, policy, null).get();
        Assert.assertEquals(h.getSegmentName(), testSegmentName);
        Assert.assertFalse(h.isReadOnly());

        // Check metadata is stored.
        val segmentMetadata = TestUtils.getSegmentMetadata(testContext.metadataStore, testSegmentName);
        Assert.assertNotNull(segmentMetadata);
        Assert.assertEquals(segmentMetadata.getName(), testSegmentName);
        Assert.assertEquals(segmentMetadata.getKey(), testSegmentName);

        // Check exists
        Assert.assertTrue(testContext.chunkedSegmentStorage.exists(testSegmentName, null).get());

        // Check getStreamSegmentInfo.
        SegmentProperties info = testContext.chunkedSegmentStorage.getStreamSegmentInfo(testSegmentName, null).get();
        Assert.assertFalse(info.isSealed());
        Assert.assertFalse(info.isDeleted());
        Assert.assertEquals(info.getName(), testSegmentName);
        Assert.assertEquals(info.getLength(), 0);
        Assert.assertEquals(info.getStartOffset(), 0);

        // Write some data.
        long writeAt = 0;
        for (int i = 1; i < 5; i++) {
            testContext.chunkedSegmentStorage.write(h, writeAt, new ByteArrayInputStream(new byte[i]), i, null).join();
            writeAt += i;
        }
        TestUtils.checkSegmentLayout(testContext.metadataStore, testSegmentName, 2, 5);
        TestUtils.checkSegmentBounds(testContext.metadataStore, testSegmentName, 0, 10);
        TestUtils.checkReadIndexEntries(testContext.chunkedSegmentStorage, testContext.metadataStore, testSegmentName, 0, 10, true);
        TestUtils.checkChunksExistInStorage(testContext.chunkStorage, testContext.metadataStore, testSegmentName);

        // Check getStreamSegmentInfo.
        info = testContext.chunkedSegmentStorage.getStreamSegmentInfo(testSegmentName, null).get();
        Assert.assertFalse(info.isSealed());
        Assert.assertFalse(info.isDeleted());
        Assert.assertEquals(info.getName(), testSegmentName);
        Assert.assertEquals(info.getLength(), 10);
        Assert.assertEquals(info.getStartOffset(), 0);

        // Open write handle.
        val hWrite = testContext.chunkedSegmentStorage.openWrite(testSegmentName).get();
        Assert.assertEquals(hWrite.getSegmentName(), testSegmentName);
        Assert.assertFalse(hWrite.isReadOnly());

        testContext.chunkedSegmentStorage.write(hWrite, 10, new ByteArrayInputStream(new byte[4]), 4, null).join();
        TestUtils.checkSegmentLayout(testContext.metadataStore, testSegmentName, 2, 7);
        TestUtils.checkSegmentBounds(testContext.metadataStore, testSegmentName, 0, 14);
        TestUtils.checkReadIndexEntries(testContext.chunkedSegmentStorage, testContext.metadataStore, testSegmentName, 0, 14, true);
        TestUtils.checkChunksExistInStorage(testContext.chunkStorage, testContext.metadataStore, testSegmentName);

        info = testContext.chunkedSegmentStorage.getStreamSegmentInfo(testSegmentName, null).get();
        Assert.assertFalse(info.isSealed());
        Assert.assertFalse(info.isDeleted());
        Assert.assertEquals(info.getName(), testSegmentName);
        Assert.assertEquals(info.getLength(), 14);
        Assert.assertEquals(info.getStartOffset(), 0);

        // Make sure calling create again does not succeed
        AssertExtensions.assertFutureThrows(
                "Create succeeded on missing segment.",
                testContext.chunkedSegmentStorage.create(testSegmentName, policy, null),
                ex -> ex instanceof StreamSegmentExistsException);

        checkDataRead(testSegmentName, testContext, 0, 14);

        testContext.chunkedSegmentStorage.delete(hWrite, null);
    }

    private CompletableFuture<Void> testSimpleScenarioAsync(String testSegmentName, SegmentRollingPolicy policy, TestContext testContext, Executor executor) {
        // Step 1: Create segment.
        return testContext.chunkedSegmentStorage.create(testSegmentName, policy, null)
                .thenComposeAsync(h -> {
                    Assert.assertEquals(h.getSegmentName(), testSegmentName);
                    Assert.assertFalse(h.isReadOnly());

                    // Check exists
                    return testContext.chunkedSegmentStorage.exists(testSegmentName, null)
                            .thenApplyAsync(exists -> {
                                Assert.assertTrue(exists);
                                return null;
                            }, executor)
                            .thenComposeAsync(v -> {
                                // Check getStreamSegmentInfo.
                                return testContext.chunkedSegmentStorage.getStreamSegmentInfo(testSegmentName, null)
                                        .thenComposeAsync(info -> {
                                            Assert.assertFalse(info.isDeleted());
                                            Assert.assertEquals(info.getName(), testSegmentName);
                                            Assert.assertEquals(info.getLength(), 0);
                                            Assert.assertEquals(info.getStartOffset(), 0);

                                            return testContext.chunkedSegmentStorage.write(h, 0, new ByteArrayInputStream(new byte[10]), 10, null)
                                                    .thenComposeAsync(x -> checkDataReadAsync(testSegmentName, testContext, 0, 10, executor), executor)
                                                    .thenComposeAsync(x -> testContext.chunkedSegmentStorage.delete(SegmentStorageHandle.writeHandle(testSegmentName), null), executor);
                                        }, executor);
                            }, executor);
                }, executor);
    }

    /**
     * Test Read.
     *
     * @throws Exception Exception if any.
     */
    @Test
    public void testRead() throws Exception {
        String testSegmentName = "foo";
        @Cleanup
        TestContext testContext = getTestContext();
        // Setup a segment with 5 chunks with given lengths.
        val segment = testContext.insertMetadata(testSegmentName, 1024, 1,
                new long[]{1, 2, 3, 4, 5});

        int total = 15;

        val h = testContext.chunkedSegmentStorage.openRead(testSegmentName).get();

        // Read all bytes at once.
        byte[] output = new byte[total];
        int bytesRead = testContext.chunkedSegmentStorage.read(h, 0, output, 0, total, null).get();
        Assert.assertEquals(total, bytesRead);

        // Read bytes at varying lengths but same starting offset.
        for (int i = 0; i < 15; i++) {
            bytesRead = testContext.chunkedSegmentStorage.read(h, 0, output, 0, i, null).get();
            Assert.assertEquals(i, bytesRead);
        }

        // Read bytes at varying lengths and different offsets.
        for (int i = 0; i < 15; i++) {
            bytesRead = testContext.chunkedSegmentStorage.read(h, 15 - i - 1, output, 0, i, null).get();
            Assert.assertEquals(i, bytesRead);
        }

        // Read bytes at varying sizes.
        int totalBytesRead = 0;
        for (int i = 5; i > 0; i--) {
            bytesRead = testContext.chunkedSegmentStorage.read(h, 0, output, totalBytesRead, i, null).get();
            totalBytesRead += bytesRead;
            Assert.assertEquals(i, bytesRead);
        }
        Assert.assertEquals(total, totalBytesRead);
    }

    /**
     * Test Read.
     *
     * @throws Exception Exception if any.
     */
    @Test
    public void testReadInvalidParameters() throws Exception {
        String testSegmentName = "foo";
        @Cleanup
        TestContext testContext = getTestContext();
        // Setup a segment.
        val segment = testContext.insertMetadata(testSegmentName, 1024, 1, new long[]{25});

        int validStart = 10;
        int validLength = 15;
        val hWrite = testContext.chunkedSegmentStorage.openWrite(testSegmentName).get();
        testContext.chunkedSegmentStorage.truncate(hWrite, validStart, null).get();

        val h = testContext.chunkedSegmentStorage.openRead(testSegmentName).get();
        // Read all bytes at once.
        byte[] output = new byte[validLength];
        byte[] smallerBuffer = new byte[validLength - 1];
        byte[] biggerBuffer = new byte[validLength + 1];

        int bytesRead = testContext.chunkedSegmentStorage.read(h, validStart, output, 0, validLength, null).get();
        Assert.assertEquals(validLength, bytesRead);

        // StreamSegmentTruncatedException
        // Read from the truncated part.
        AssertExtensions.assertFutureThrows("read() allowed for invalid parameters",
                testContext.chunkedSegmentStorage.read(h, 0, output, 0, output.length, TIMEOUT),
                ex -> ex instanceof StreamSegmentTruncatedException);

        AssertExtensions.assertFutureThrows("read() allowed for invalid parameters",
                testContext.chunkedSegmentStorage.read(h, validStart - 1, output, 0, output.length, TIMEOUT),
                ex -> ex instanceof StreamSegmentTruncatedException);

        // IllegalArgumentException
        // Beyond last valid offset
        AssertExtensions.assertFutureThrows("read() allowed for invalid parameters",
                testContext.chunkedSegmentStorage.read(h, validStart + validLength, output, 0, output.length, TIMEOUT),
                ex -> ex instanceof IllegalArgumentException);

        // ArrayIndexOutOfBoundsException
        AssertExtensions.assertFutureThrows("read() allowed for invalid parameters",
                testContext.chunkedSegmentStorage.read(h, -1, output, 0, validLength, null),
                ex -> ex instanceof ArrayIndexOutOfBoundsException);

        AssertExtensions.assertFutureThrows("read() allowed for invalid parameters",
                testContext.chunkedSegmentStorage.read(h, validStart, output, -1, validLength, null),
                ex -> ex instanceof ArrayIndexOutOfBoundsException);

        AssertExtensions.assertFutureThrows("read() allowed for invalid parameters",
                testContext.chunkedSegmentStorage.read(h, validStart, output, 0, -1, null),
                ex -> ex instanceof IllegalArgumentException);

        AssertExtensions.assertFutureThrows("read() allowed for invalid parameters",
                testContext.chunkedSegmentStorage.read(h, validStart, output, -1, validLength, null),
                ex -> ex instanceof ArrayIndexOutOfBoundsException);

        AssertExtensions.assertFutureThrows("read() allowed for invalid parameters",
                testContext.chunkedSegmentStorage.read(h, validStart, output, validLength, validLength, null),
                ex -> ex instanceof ArrayIndexOutOfBoundsException);

        AssertExtensions.assertFutureThrows("read() allowed for invalid parameters",
                testContext.chunkedSegmentStorage.read(h, 0, smallerBuffer, 0, validLength, null),
                ex -> ex instanceof ArrayIndexOutOfBoundsException);
    }

    /**
     * Test Read failure in case of IO Errors.
     *
     * @throws Exception Exception if any.
     */
    @Test
    public void testReadIOFailures() throws Exception {
        String testSegmentName = "foo";
        @Cleanup
        TestContext testContext = getTestContext();
        // Setup a segment with 5 chunks with given lengths.
        val segment = testContext.insertMetadata(testSegmentName, 1024, 1,
                new long[]{1, 2, 3, 4, 5});

        int total = 15;
        // Introduce failure by deleting some chunks.
        val chunks = TestUtils.getChunkList(testContext.metadataStore, testSegmentName);
        testContext.chunkStorage.delete(ChunkHandle.writeHandle(chunks.get(0).getName())).join();
        testContext.chunkStorage.delete(ChunkHandle.writeHandle(chunks.get(2).getName())).join();
        testContext.chunkStorage.delete(ChunkHandle.writeHandle(chunks.get(4).getName())).join();

        val h = testContext.chunkedSegmentStorage.openRead(testSegmentName).get();

        // Read all bytes at once.
        byte[] output = new byte[total];
        AssertExtensions.assertFutureThrows("read() allowed for missing chunks",
                testContext.chunkedSegmentStorage.read(h, 0, output, 0, total, null),
                ex -> ex instanceof ChunkNotFoundException);

        // Read sections that contain missing chunks.
        for (int i = 0; i < 5; i++) {
            AssertExtensions.assertFutureThrows("read() allowed for allowed for missing chunks",
                    testContext.chunkedSegmentStorage.read(h, i, output, i, 5, null),
                    ex -> ex instanceof ChunkNotFoundException);
        }

        // Read should succeed when chunks are not actually missing.
        int bytesRead;
        // 2nd chunk.
        bytesRead = testContext.chunkedSegmentStorage.read(h, 1, output, 1, 2, null).get();
        Assert.assertEquals(2, bytesRead);
        // 4th chunk.
        bytesRead = testContext.chunkedSegmentStorage.read(h, 6, output, 6, 4, null).get();
        Assert.assertEquals(4, bytesRead);

        // Recreate chunks with shorter lengths.
        var chunkHandle = testContext.chunkStorage.create(chunks.get(0).getName()).join();
        testContext.chunkStorage.write(chunkHandle, 0, 1, new ByteArrayInputStream(new byte[1])).join();
        chunkHandle = testContext.chunkStorage.create(chunks.get(2).getName()).join();
        testContext.chunkStorage.write(chunkHandle, 0, 1, new ByteArrayInputStream(new byte[1])).join();
        chunkHandle = testContext.chunkStorage.create(chunks.get(4).getName()).join();
        testContext.chunkStorage.write(chunkHandle, 0, 1, new ByteArrayInputStream(new byte[1])).join();

        // Read all bytes at once.
        AssertExtensions.assertFutureThrows("read() allowed for invalid chunks",
                testContext.chunkedSegmentStorage.read(h, 0, output, 0, total, null),
                ex -> ex instanceof IndexOutOfBoundsException || ex instanceof IllegalArgumentException);

        // Read sections that contain missing chunks.
        for (int i = 0; i < 5; i++) {
            AssertExtensions.assertFutureThrows("read() allowed for allowed for invalid chunks",
                    testContext.chunkedSegmentStorage.read(h, i, output, i, 5, null),
                    ex -> ex instanceof IndexOutOfBoundsException || ex instanceof IllegalArgumentException);
        }
    }

    /**
     * Test Write.
     *
     * @throws Exception Exception if any.
     */
    @Test
    public void testWrite() throws Exception {
        String testSegmentName = "foo";
        @Cleanup
        TestContext testContext = getTestContext();
        SegmentRollingPolicy policy = new SegmentRollingPolicy(2); // Force rollover after every 2 byte.

        // Create
        val hWrite = testContext.chunkedSegmentStorage.create(testSegmentName, policy, null).get();

        // Write some data.
        long writeAt = 0;
        for (int i = 1; i < 5; i++) {
            testContext.chunkedSegmentStorage.write(hWrite, writeAt, new ByteArrayInputStream(new byte[i]), i, null).join();
            writeAt += i;
        }

        int total = 10;

        checkDataRead(testSegmentName, testContext, 0, total);
    }


    /**
     * Test Write after repeated failure.
     *
     * @throws Exception Exception if any.
     */
    @Test
    public void testWriteAfterWriteFailure() throws Exception {
        String testSegmentName = "foo";
        @Cleanup
        TestContext testContext = getTestContext();
        SegmentRollingPolicy policy = new SegmentRollingPolicy(20); // Force rollover after every 20 byte.

        // Create
        val hWrite = testContext.chunkedSegmentStorage.create(testSegmentName, policy, null).get();

        // Write some data.
        long writeAt = 0;
        for (int i = 1; i < 5; i++) {
            testContext.chunkedSegmentStorage.write(hWrite, writeAt, new ByteArrayInputStream(new byte[i]), i, null).join();
            // Append some data to the last chunk to simulate partial write during failure
            val lastChunkMetadata = TestUtils.getChunkMetadata(testContext.metadataStore,
                    TestUtils.getSegmentMetadata(testContext.metadataStore, testSegmentName).getLastChunk());
            testContext.chunkStorage.write(ChunkHandle.writeHandle(lastChunkMetadata.getName()), lastChunkMetadata.getLength(), 1, new ByteArrayInputStream(new byte[1]));
            writeAt += i;
        }

        checkDataRead(testSegmentName, testContext, 0, 10);
        TestUtils.checkSegmentLayout(testContext.metadataStore, testSegmentName, new long[] {1, 2, 3, 4});
        TestUtils.checkSegmentBounds(testContext.metadataStore, testSegmentName, 0, 10);
        TestUtils.checkReadIndexEntries(testContext.chunkedSegmentStorage, testContext.metadataStore, testSegmentName, 0, 10, true);
        TestUtils.checkChunksExistInStorage(testContext.chunkStorage, testContext.metadataStore, testSegmentName);
    }

    /**
     * Test Write for sequential scheduling.
     *
     * @throws Exception Exception if any.
     */
    @Test
    public void testWriteSequential() throws Exception {
        String testSegmentName = "foo";
        @Cleanup
        TestContext testContext = getTestContext();
        SegmentRollingPolicy policy = new SegmentRollingPolicy(2); // Force rollover after every 2 byte.

        // Create
        val hWrite = testContext.chunkedSegmentStorage.create(testSegmentName, policy, null).get();

        // Write some data sequentially.
        val bytes = populate(100);

        ArrayList<CompletableFuture<Void>> futures = new ArrayList<>();
        for (int i = 0; i < bytes.length; i++) {
            futures.add(testContext.chunkedSegmentStorage.write(hWrite, i, new ByteArrayInputStream(bytes, i, 1), 1, null));
        }
        Futures.allOf(futures).join();

        checkDataRead(testSegmentName, testContext, 0, bytes.length, bytes);
    }

    /**
     * Test write with invalid arguments.
     *
     * @throws Exception Exception if any.
     */
    @Test
    public void testWriteInvalidParameters() throws Exception {
        String testSegmentName = "foo";
        @Cleanup
        TestContext testContext = getTestContext();
        // Setup a segment.
        val segment = testContext.insertMetadata(testSegmentName, 1024, 1, new long[]{10, 10, 5});

        int validStart = 10;
        int validLength = 15;
        val hWrite = testContext.chunkedSegmentStorage.openWrite(testSegmentName).get();
        testContext.chunkedSegmentStorage.truncate(hWrite, validStart, null).get();

        val h = testContext.chunkedSegmentStorage.openWrite(testSegmentName).get();
        // Read all bytes at once.
        byte[] input = new byte[1];
        val inputStream = new ByteArrayInputStream(input);
        // Invalid parameters
        AssertExtensions.assertFutureThrows("write() allowed for invalid parameters",
                testContext.chunkedSegmentStorage.write(h, -1, inputStream, validLength, TIMEOUT),
                ex -> ex instanceof IllegalArgumentException);

        AssertExtensions.assertFutureThrows("write() allowed for invalid parameters",
                testContext.chunkedSegmentStorage.write(h, 0, inputStream, -1, TIMEOUT),
                ex -> ex instanceof IllegalArgumentException);

        AssertExtensions.assertFutureThrows("write() allowed for invalid parameters",
                testContext.chunkedSegmentStorage.write(h, 0, null, 1, TIMEOUT),
                ex -> ex instanceof IllegalArgumentException);

        AssertExtensions.assertFutureThrows("write() allowed for invalid parameters",
                testContext.chunkedSegmentStorage.write(null, 0, inputStream, 1, TIMEOUT),
                ex -> ex instanceof IllegalArgumentException);

        AssertExtensions.assertFutureThrows("write() allowed for invalid parameters",
                testContext.chunkedSegmentStorage.write(SegmentStorageHandle.readHandle(testSegmentName), 0, inputStream, 1, TIMEOUT),
                ex -> ex instanceof IllegalArgumentException);

        // Bad offset
        AssertExtensions.assertFutureThrows("write() allowed for invalid parameters",
                testContext.chunkedSegmentStorage.write(h, 0, inputStream, 1, TIMEOUT),
                ex -> ex instanceof BadOffsetException);
        AssertExtensions.assertFutureThrows("write() allowed for invalid parameters",
                testContext.chunkedSegmentStorage.write(h, validStart, inputStream, 1, TIMEOUT),
                ex -> ex instanceof BadOffsetException);
        AssertExtensions.assertFutureThrows("write() allowed for invalid parameters",
                testContext.chunkedSegmentStorage.write(h, validStart + validLength + 1, inputStream, 1, TIMEOUT),
                ex -> ex instanceof BadOffsetException);
        AssertExtensions.assertFutureThrows("write() allowed for invalid parameters",
                testContext.chunkedSegmentStorage.write(h, validStart + validLength - 1, inputStream, 1, TIMEOUT),
                ex -> ex instanceof BadOffsetException);
        AssertExtensions.assertFutureThrows("write() allowed for invalid parameters",
                testContext.chunkedSegmentStorage.write(h, validStart + 2, inputStream, 1, TIMEOUT),
                ex -> ex instanceof BadOffsetException
                        && ((BadOffsetException) ex).getGivenOffset() == validStart + 2
                        && ((BadOffsetException) ex).getExpectedOffset() == validStart + validLength);
        // Sealed segment
        testContext.chunkedSegmentStorage.seal(h, TIMEOUT).join();
        AssertExtensions.assertFutureThrows("write() allowed for invalid parameters",
                testContext.chunkedSegmentStorage.write(h, validStart + validLength, inputStream, 1, TIMEOUT),
                ex -> ex instanceof StreamSegmentSealedException);
    }

    /**
     * Test various operations on deleted segment.
     *
     * @throws Exception
     */
    @Test
    public void testSegmentNotExistsExceptionForDeleted() throws Exception {
        String testSegmentName = "foo";
        SegmentRollingPolicy policy = new SegmentRollingPolicy(1); // Force rollover after each byte.
        @Cleanup
        TestContext testContext = getTestContext();
        Assert.assertFalse(testContext.chunkedSegmentStorage.exists(testSegmentName, null).get());

        // Step 1: Create segment.
        val h = testContext.chunkedSegmentStorage.create(testSegmentName, policy, null).get();
        Assert.assertEquals(h.getSegmentName(), testSegmentName);
        Assert.assertFalse(h.isReadOnly());
        val segmentMetadata = TestUtils.getSegmentMetadata(testContext.metadataStore, testSegmentName);
        Assert.assertNotNull(segmentMetadata);
        Assert.assertEquals(segmentMetadata.getName(), testSegmentName);
        Assert.assertEquals(segmentMetadata.getKey(), testSegmentName);
        Assert.assertTrue(testContext.chunkedSegmentStorage.exists(testSegmentName, null).get());

        testContext.chunkedSegmentStorage.delete(h, null).join();
        Assert.assertFalse(testContext.chunkedSegmentStorage.exists(testSegmentName, null).get());
        val segmentMetadataAfterDelete = TestUtils.getSegmentMetadata(testContext.metadataStore, testSegmentName);
        Assert.assertNull(segmentMetadataAfterDelete);

        AssertExtensions.assertFutureThrows(
                "getStreamSegmentInfo succeeded on missing segment.",
                testContext.chunkedSegmentStorage.getStreamSegmentInfo(testSegmentName, null),
                ex -> ex instanceof StreamSegmentNotExistsException);

        AssertExtensions.assertFutureThrows(
                "Seal succeeded on missing segment.",
                testContext.chunkedSegmentStorage.seal(SegmentStorageHandle.writeHandle(testSegmentName), null),
                ex -> ex instanceof StreamSegmentNotExistsException);

        AssertExtensions.assertFutureThrows(
                "Seal succeeded on missing segment.",
                testContext.chunkedSegmentStorage.openWrite(testSegmentName),
                ex -> ex instanceof StreamSegmentNotExistsException);

        AssertExtensions.assertFutureThrows(
                "Seal succeeded on missing segment.",
                testContext.chunkedSegmentStorage.openRead(testSegmentName),
                ex -> ex instanceof StreamSegmentNotExistsException);

        AssertExtensions.assertFutureThrows(
                "Concat succeeded on missing segment.",
                testContext.chunkedSegmentStorage.truncate(SegmentStorageHandle.writeHandle(testSegmentName), 0, null),
                ex -> ex instanceof StreamSegmentNotExistsException);
    }

    /**
     * Test failover scenario on empty segment.
     *
     * @throws Exception
     */
    @Test
    public void testOpenWriteAfterFailoverWithNoData() throws Exception {
        String testSegmentName = "foo";
        @Cleanup
        TestContext testContext = getTestContext();
        testContext.chunkedSegmentStorage.initialize(2);
        int maxRollingLength = 1;
        int ownerEpoch = 1;
        testContext.insertMetadata(testSegmentName, maxRollingLength, ownerEpoch);

        val hWrite = testContext.chunkedSegmentStorage.openWrite(testSegmentName).get();
        Assert.assertEquals(hWrite.getSegmentName(), testSegmentName);
        Assert.assertFalse(hWrite.isReadOnly());

        val metadataAfter = TestUtils.getSegmentMetadata(testContext.metadataStore, testSegmentName);
        Assert.assertEquals(2, metadataAfter.getOwnerEpoch());
        Assert.assertEquals(0, metadataAfter.getLength());
    }

    /**
     * Test failover scenario on empty segment.
     *
     * @throws Exception
     */
    @Test
    public void testOpenReadAfterFailoverWithNoData() throws Exception {
        String testSegmentName = "foo";
        @Cleanup
        TestContext testContext = getTestContext();
        testContext.chunkedSegmentStorage.initialize(2);
        int maxRollingLength = 1;
        int ownerEpoch = 1;
        testContext.insertMetadata(testSegmentName, maxRollingLength, ownerEpoch);

        val hRead = testContext.chunkedSegmentStorage.openRead(testSegmentName).get();
        Assert.assertEquals(hRead.getSegmentName(), testSegmentName);
        Assert.assertTrue(hRead.isReadOnly());

        val metadataAfter = TestUtils.getSegmentMetadata(testContext.metadataStore, testSegmentName);
        Assert.assertEquals(2, metadataAfter.getOwnerEpoch());
        Assert.assertEquals(0, metadataAfter.getLength());
    }

    /**
     * Test failover scenario.
     *
     * @throws Exception
     */
    @Test
    public void testFailoverBehavior() throws Exception {
        String testSegmentName = "foo";
        SegmentRollingPolicy policy = new SegmentRollingPolicy(1000);
        @Cleanup
        TestContext testContext = getTestContext();
        testContext.chunkedSegmentStorage.initialize(1);
        val h = testContext.chunkedSegmentStorage.create(testSegmentName, policy, null).get();
        int writeAt = 0;
        for (int epoch = 2; epoch < 5; epoch++) {
            testContext.chunkedSegmentStorage.initialize(epoch);

            val hWrite = testContext.chunkedSegmentStorage.openWrite(testSegmentName).get();
            Assert.assertEquals(hWrite.getSegmentName(), testSegmentName);
            Assert.assertFalse(hWrite.isReadOnly());

            testContext.chunkedSegmentStorage.write(h, writeAt, new ByteArrayInputStream(new byte[10]), 10, null).join();

            val metadataAfter = TestUtils.getSegmentMetadata(testContext.metadataStore, testSegmentName);
            Assert.assertEquals(epoch, metadataAfter.getOwnerEpoch());
            writeAt += 10;
        }
        TestUtils.checkSegmentLayout(testContext.metadataStore, testSegmentName, new long[]{10, 10, 10});
        TestUtils.checkReadIndexEntries(testContext.chunkedSegmentStorage, testContext.metadataStore, testSegmentName, 0, 30, true);
        TestUtils.checkChunksExistInStorage(testContext.chunkStorage, testContext.metadataStore, testSegmentName);
    }

    /**
     * Test failover scenario for segment with only one chunk.
     *
     * @throws Exception
     */
    @Test
    public void testOpenWriteAfterFailoverWithSingleChunk() throws Exception {
        String testSegmentName = "foo";
        int ownerEpoch = 2;
        int maxRollingLength = OWNER_EPOCH;
        long[] chunks = new long[]{10};
        int lastChunkLengthInStorage = 24;

        testOpenWriteAfterFailover(testSegmentName, ownerEpoch, maxRollingLength, chunks, lastChunkLengthInStorage);

    }

    /**
     * Test failover scenario for segment with only one chunk.
     *
     * @throws Exception
     */
    @Test
    public void testOpenReadAfterFailoverWithSingleChunk() throws Exception {
        String testSegmentName = "foo";
        int ownerEpoch = 2;
        int maxRollingLength = OWNER_EPOCH;
        long[] chunks = new long[]{10};
        int lastChunkLengthInStorage = 24;

        testOpenReadAfterFailover(testSegmentName, ownerEpoch, maxRollingLength, chunks, lastChunkLengthInStorage);

    }

    private void testOpenWriteAfterFailover(String testSegmentName, int ownerEpoch, int maxRollingLength, long[] chunks, int lastChunkLengthInStorage) throws Exception {
        @Cleanup
        TestContext testContext = getTestContext(ChunkedSegmentStorageConfig.DEFAULT_CONFIG.toBuilder().indexBlockSize(3).build());
        testContext.chunkedSegmentStorage.initialize(ownerEpoch);
        val inserted = testContext.insertMetadata(testSegmentName, maxRollingLength, ownerEpoch - 1, chunks);
        // Set bigger offset
        testContext.addChunk(inserted.getLastChunk(), lastChunkLengthInStorage);
        val hWrite = testContext.chunkedSegmentStorage.openWrite(testSegmentName).get();
        Assert.assertEquals(hWrite.getSegmentName(), testSegmentName);
        Assert.assertFalse(hWrite.isReadOnly());

        val metadataAfter = TestUtils.getSegmentMetadata(testContext.metadataStore, testSegmentName);
        Assert.assertEquals(ownerEpoch, metadataAfter.getOwnerEpoch());
        Assert.assertEquals(lastChunkLengthInStorage, metadataAfter.getLength());
        TestUtils.checkSegmentLayout(testContext.metadataStore, testSegmentName, chunks, lastChunkLengthInStorage);
        TestUtils.checkReadIndexEntries(testContext.chunkedSegmentStorage, testContext.metadataStore, testSegmentName, 0, Arrays.stream(chunks).sum(), true);
        TestUtils.checkChunksExistInStorage(testContext.chunkStorage, testContext.metadataStore, testSegmentName);
    }

    private void testOpenReadAfterFailover(String testSegmentName, int ownerEpoch, int maxRollingLength, long[] chunks, int lastChunkLengthInStorage) throws Exception {
        @Cleanup
        TestContext testContext = getTestContext(ChunkedSegmentStorageConfig.DEFAULT_CONFIG.toBuilder().indexBlockSize(3).build());
        testContext.chunkedSegmentStorage.initialize(ownerEpoch);
        val inserted = testContext.insertMetadata(testSegmentName, maxRollingLength, ownerEpoch - 1, chunks);
        // Set bigger offset
        testContext.addChunk(inserted.getLastChunk(), lastChunkLengthInStorage);
        val hRead = testContext.chunkedSegmentStorage.openRead(testSegmentName).get();
        Assert.assertEquals(hRead.getSegmentName(), testSegmentName);
        Assert.assertTrue(hRead.isReadOnly());

        val metadataAfter = TestUtils.getSegmentMetadata(testContext.metadataStore, testSegmentName);
        Assert.assertEquals(ownerEpoch, metadataAfter.getOwnerEpoch());
        Assert.assertEquals(lastChunkLengthInStorage, metadataAfter.getLength());
        TestUtils.checkSegmentLayout(testContext.metadataStore, testSegmentName, chunks, lastChunkLengthInStorage);
        TestUtils.checkReadIndexEntries(testContext.chunkedSegmentStorage, testContext.metadataStore, testSegmentName, 0, Arrays.stream(chunks).sum(), true);
        TestUtils.checkChunksExistInStorage(testContext.chunkStorage, testContext.metadataStore, testSegmentName);
    }

    /**
     * Test simple concat.
     *
     * @throws Exception
     */
    @Test
    public void testSimpleConcat() throws Exception {
        @Cleanup
        TestContext testContext = getTestContext();
        for (int maxChunkLength = 1; maxChunkLength <= 3; maxChunkLength++) {
            testSimpleConcat(testContext, maxChunkLength, 1, 1);
            testSimpleConcat(testContext, maxChunkLength, 1, 2);
            testSimpleConcat(testContext, maxChunkLength, 2, 1);
            testSimpleConcat(testContext, maxChunkLength, 2, 2);
            testSimpleConcat(testContext, maxChunkLength, 3, 3);
        }
    }

    private void testSimpleConcat(TestContext testContext, int maxChunkLength, int nChunks1, int nChunks2) throws Exception {
        String targetSegmentName = "target" + UUID.randomUUID().toString();
        String sourceSegmentName = "source" + UUID.randomUUID().toString();

        // Populate segments.
        val h1 = populateSegment(testContext, targetSegmentName, maxChunkLength, nChunks1);
        val h2 = populateSegment(testContext, sourceSegmentName, maxChunkLength, nChunks2);

        // Concat.
        testContext.chunkedSegmentStorage.seal(h2, null).join();
        testContext.chunkedSegmentStorage.concat(h1, (long) nChunks1 * (long) maxChunkLength, sourceSegmentName, null).join();

        // Validate.
        TestUtils.checkSegmentLayout(testContext.metadataStore, targetSegmentName, maxChunkLength, nChunks1 + nChunks2);
        TestUtils.checkSegmentBounds(testContext.metadataStore, targetSegmentName, 0, ((long) nChunks1 + (long) nChunks2) * maxChunkLength);
        TestUtils.checkReadIndexEntries(testContext.chunkedSegmentStorage, testContext.metadataStore, targetSegmentName, 0, ((long) nChunks1 + (long) nChunks2) * maxChunkLength, true);
        TestUtils.checkChunksExistInStorage(testContext.chunkStorage, testContext.metadataStore, targetSegmentName);

    }

    @Test
    public void testSimpleConcatWithDefrag() throws Exception {
        @Cleanup
        TestContext testContext = getTestContext();
        ((AbstractInMemoryChunkStorage) testContext.chunkStorage).setShouldSupportConcat(true);
        ((AbstractInMemoryChunkStorage) testContext.chunkStorage).setShouldSupportAppend(true);

        for (int maxChunkLength = 1; maxChunkLength <= 3; maxChunkLength++) {
            testSimpleConcat(testContext, maxChunkLength, 1, 1);
            testSimpleConcat(testContext, maxChunkLength, 1, 2);
            testSimpleConcat(testContext, maxChunkLength, 2, 1);
            testSimpleConcat(testContext, maxChunkLength, 2, 2);
            testSimpleConcat(testContext, maxChunkLength, 3, 3);
        }
    }

    private void testBaseConcat(TestContext testContext, long maxRollingLength, long[] targetLayout, long[] sourceLayout, long[] resultLayout) throws Exception {
        val source = testContext.insertMetadata("source", maxRollingLength, 1, sourceLayout);
        val target = testContext.insertMetadata("target", maxRollingLength, 1, targetLayout);

        // Concat.
        testContext.chunkedSegmentStorage.seal(SegmentStorageHandle.writeHandle("source"), null).join();
        val sourceInfo = testContext.chunkedSegmentStorage.getStreamSegmentInfo("target", null).join();
        val targetInfo = testContext.chunkedSegmentStorage.getStreamSegmentInfo("target", null).join();
        testContext.chunkedSegmentStorage.concat(SegmentStorageHandle.writeHandle("target"),
                targetInfo.getLength(),
                "source",
                null).join();

        // Validate.
        TestUtils.checkSegmentLayout(testContext.metadataStore, "target", resultLayout);
        TestUtils.checkChunksExistInStorage(testContext.chunkStorage, testContext.metadataStore, "target");
        TestUtils.checkSegmentBounds(testContext.metadataStore, "target", 0, Arrays.stream(resultLayout).sum());
        TestUtils.checkReadIndexEntries(testContext.chunkedSegmentStorage, testContext.metadataStore, "target", 0, Arrays.stream(resultLayout).sum(), true);

        // Cleanup
        testContext.chunkedSegmentStorage.delete(SegmentStorageHandle.writeHandle("target"), null).join();
    }

    /**
     * Test concat with invalid arguments.
     *
     * @throws Exception Exception if any.
     */
    @Test
    public void testConcatInvalidParameters() throws Exception {
        String targetSegmentName = "target";
        String validSourceSegmentName = "validsource";
        String truncatedSource = "truncatedSource";
        String unsealedSourceSegmentName = "unsealedsource";
        @Cleanup
        TestContext testContext = getTestContext();
        // Setup a segment.
        val targetSegment = testContext.insertMetadata(targetSegmentName, 1024, 1, new long[]{25});

        val validSourceSegment = testContext.insertMetadata(validSourceSegmentName, 1024, 1, new long[]{25});
        testContext.chunkedSegmentStorage.seal(SegmentStorageHandle.writeHandle(validSourceSegmentName), null).get();

        val invalidSourceSegment = testContext.insertMetadata(truncatedSource, 1024, 1, new long[]{25});
        testContext.chunkedSegmentStorage.truncate(SegmentStorageHandle.writeHandle(truncatedSource), 1, TIMEOUT).get();
        testContext.chunkedSegmentStorage.seal(SegmentStorageHandle.writeHandle(truncatedSource), null).get();

        val unsealedSourceSegment = testContext.insertMetadata(unsealedSourceSegmentName, 1024, 1, new long[]{25});

        int validStart = 10;
        int validEnd = 25;
        val hWrite = testContext.chunkedSegmentStorage.openWrite(targetSegmentName).get();
        testContext.chunkedSegmentStorage.truncate(hWrite, validStart, TIMEOUT).get();

        val h = testContext.chunkedSegmentStorage.openWrite(targetSegmentName).get();

        // IllegalArgumentException
        AssertExtensions.assertFutureThrows("conact() allowed for invalid parameters",
                testContext.chunkedSegmentStorage.concat(h, -1, validSourceSegmentName, TIMEOUT),
                ex -> ex instanceof IllegalArgumentException);

        AssertExtensions.assertFutureThrows("conact() allowed for invalid parameters",
                testContext.chunkedSegmentStorage.concat(null, validEnd, validSourceSegmentName, TIMEOUT),
                ex -> ex instanceof IllegalArgumentException);

        AssertExtensions.assertFutureThrows("conact() allowed for invalid parameters",
                testContext.chunkedSegmentStorage.concat(h, validEnd, null, TIMEOUT),
                ex -> ex instanceof IllegalArgumentException);

        // BadOffsetException
        AssertExtensions.assertFutureThrows("conact() allowed for invalid parameters",
                testContext.chunkedSegmentStorage.concat(h, validEnd + 1, validSourceSegmentName, TIMEOUT),
                ex -> ex instanceof BadOffsetException);

        AssertExtensions.assertFutureThrows("conact() allowed for invalid parameters",
                testContext.chunkedSegmentStorage.concat(h, validEnd - 1, validSourceSegmentName, TIMEOUT),
                ex -> ex instanceof BadOffsetException);

        AssertExtensions.assertFutureThrows("conact() allowed for invalid parameters",
                testContext.chunkedSegmentStorage.concat(h, 0, validSourceSegmentName, TIMEOUT),
                ex -> ex instanceof BadOffsetException);

        // BadOffsetException
        AssertExtensions.assertFutureThrows("conact() allowed for invalid parameters",
                testContext.chunkedSegmentStorage.concat(h, validEnd + 1, validSourceSegmentName, TIMEOUT),
                ex -> ex instanceof BadOffsetException);

        AssertExtensions.assertFutureThrows("conact() allowed for invalid parameters",
                testContext.chunkedSegmentStorage.concat(h, validEnd - 1, validSourceSegmentName, TIMEOUT),
                ex -> ex instanceof BadOffsetException);

        // Not sealed
        AssertExtensions.assertFutureThrows("conact() allowed for invalid parameters",
                testContext.chunkedSegmentStorage.concat(h, validEnd, unsealedSourceSegmentName, TIMEOUT),
                ex -> ex instanceof IllegalStateException);

        // StreamSegmentTruncatedException
        AssertExtensions.assertFutureThrows("conact() allowed for invalid parameters",
                testContext.chunkedSegmentStorage.concat(h, validEnd, truncatedSource, TIMEOUT),
                ex -> ex instanceof StreamSegmentTruncatedException);

        // StreamSegmentTruncatedException
        AssertExtensions.assertFutureThrows("conact() allowed for invalid parameters",
                testContext.chunkedSegmentStorage.concat(h, validEnd, "nonExistent", TIMEOUT),
                ex -> ex instanceof StreamSegmentNotExistsException);

        // Seal target segment
        testContext.chunkedSegmentStorage.seal(h, TIMEOUT).join();
        AssertExtensions.assertFutureThrows("conact() allowed for invalid parameters",
                testContext.chunkedSegmentStorage.concat(h, validEnd, truncatedSource, TIMEOUT),
                ex -> ex instanceof StreamSegmentSealedException);
    }

    /**
     * Test write with invalid arguments.
     *
     * @throws Exception Exception if any.
     */
    @Test
    public void testEmptySegment() throws Exception {
        String testSegmentName = "foo";
        String emptySegmentName = "empty";
        String nonEmptySegmentName = "nonempty";
        @Cleanup
        TestContext testContext = getTestContext();
        long endOffset = 25;
        // Setup a segment.
        testContext.insertMetadata(testSegmentName, 1024, 1, new long[]{endOffset});
        testContext.insertMetadata(nonEmptySegmentName, 1024, 1, new long[]{endOffset});

        val hWrite = testContext.chunkedSegmentStorage.openWrite(testSegmentName).get();
        testContext.chunkedSegmentStorage.truncate(hWrite, endOffset, null).get();

        val info = testContext.chunkedSegmentStorage.getStreamSegmentInfo(testSegmentName, TIMEOUT).get();
        Assert.assertEquals(endOffset, info.getStartOffset());
        Assert.assertEquals(info.getLength(), info.getStartOffset());

        val hTarget = testContext.chunkedSegmentStorage.openWrite(testSegmentName).get();
        testContext.chunkedSegmentStorage.truncate(hTarget, endOffset, null).get();
        testContext.chunkedSegmentStorage.truncate(hTarget, endOffset, null).get();

        byte[] bytes = new byte[0];

        // Read should fail
        AssertExtensions.assertFutureThrows(
                "read succeeded on invalid offset.",
                testContext.chunkedSegmentStorage.read(hTarget, endOffset, bytes, 0, 0, TIMEOUT),
                ex -> ex instanceof IllegalArgumentException);

        testContext.chunkedSegmentStorage.write(hTarget, endOffset, new ByteArrayInputStream(bytes), 0, TIMEOUT).join();
        val info2 = testContext.chunkedSegmentStorage.getStreamSegmentInfo(testSegmentName, TIMEOUT).get();
        Assert.assertEquals(endOffset, info2.getStartOffset());
        Assert.assertEquals(info2.getLength(), info2.getStartOffset());

        // Create an empty segment and concat it
        val hSource = testContext.chunkedSegmentStorage.create(emptySegmentName, TIMEOUT).get();
        val infoEmpty = testContext.chunkedSegmentStorage.getStreamSegmentInfo(emptySegmentName, TIMEOUT).get();
        Assert.assertEquals(0, infoEmpty.getStartOffset());
        Assert.assertEquals(infoEmpty.getLength(), infoEmpty.getStartOffset());
        testContext.chunkedSegmentStorage.seal(hSource, TIMEOUT).get();

        testContext.chunkedSegmentStorage.concat(hTarget, endOffset, emptySegmentName, TIMEOUT).get();

        // Now concat non-empty
        testContext.chunkedSegmentStorage.seal(SegmentStorageHandle.writeHandle(nonEmptySegmentName), TIMEOUT).get();
        testContext.chunkedSegmentStorage.concat(hTarget, endOffset, nonEmptySegmentName, TIMEOUT).get();
        val info4 = testContext.chunkedSegmentStorage.getStreamSegmentInfo(testSegmentName, TIMEOUT).get();
        Assert.assertEquals(endOffset + endOffset, info4.getLength());
        Assert.assertEquals(endOffset, info4.getStartOffset());
    }

    @Test
    public void testBasicConcatWithDefrag() throws Exception {
        @Cleanup
        TestContext testContext = getTestContext(ChunkedSegmentStorageConfig.DEFAULT_CONFIG.toBuilder().indexBlockSize(3).build());
        ((AbstractInMemoryChunkStorage) testContext.chunkStorage).setShouldSupportAppend(true);
        ((AbstractInMemoryChunkStorage) testContext.chunkStorage).setShouldSupportConcat(true);

        // Populate segments
        val sourceLayout = new long[]{1, 2, 3, 4, 5};
        val targetLayout = new long[]{10};
        val resultLayout = new long[]{25};
        int maxRollingLength = 1024;

        testBaseConcat(testContext, maxRollingLength,
                targetLayout, sourceLayout,
                resultLayout);
        return;
    }

    @Test
    public void testBaseConcatWithDefragWithMinMaxLimits() throws Exception {
        // Set limits.
        ChunkedSegmentStorageConfig config = ChunkedSegmentStorageConfig.DEFAULT_CONFIG.toBuilder()
                .maxSizeLimitForConcat(12)
                .minSizeLimitForConcat(2)
                .build();
        @Cleanup
        TestContext testContext = getTestContext(config);
        ((AbstractInMemoryChunkStorage) testContext.chunkStorage).setShouldSupportConcat(true);

        // Populate segments
        testBaseConcat(testContext, 1024,
                new long[]{10},
                new long[]{1, 1, 1, 3, 1, 1, 3, 1, 3},  // small chunks followed by normal chunks.
                new long[]{25});

        testBaseConcat(testContext, 1024,
                new long[]{10},
                new long[]{3, 1, 1, 1, 3, 1, 1, 3, 1}, // normal chunks followed by small chunks.
                new long[]{25});

        testBaseConcat(testContext, 1024,
                new long[]{10},
                new long[]{1, 3, 3, 3, 1, 2, 2}, // consecutive normal.
                new long[]{25});

        testBaseConcat(testContext, 1024,
                new long[]{10},
                new long[]{5, 5, 5}, // all large chunks.
                new long[]{25});

        testBaseConcat(testContext, 1024,
                new long[]{10},
                new long[]{2, 2, 2, 2, 2, 2, 2, 1}, // all small chunks.
                new long[]{25});

        testBaseConcat(testContext, 1024,
                new long[]{10},
                new long[]{12, 3}, // all concats possible.
                new long[]{25});

        testBaseConcat(testContext, 1024,
                new long[]{10},
                new long[]{13, 2}, // not all concats possible.
                new long[]{10, 15});
    }

    /**
     * Test Concat after repeated failure when concat using append mode is on.
     *
     * @throws Exception Exception if any.
     */
    @Test
    public void testConcatUsingAppendsAfterWriteFailure() throws Exception {
        long maxRollingSize = 20;
        // Last chunk of target in these tests always has garbage at end which can not be overwritten.
        testConcatUsingAppendsAfterWriteFailure(maxRollingSize,
                new long[] {5},
                new long[] {1, 2, 3, 4},
                new int[] {},
                new long[] {5, 10},
                15);

        // First chunk in source has garbage at the end.
        testConcatUsingAppendsAfterWriteFailure(maxRollingSize,
                new long[] {5},
                new long[] {1, 2, 3, 4},
                new int[]  {0}, // add garbage to these chunks
                new long[] {5, 1, 9},
                15);

        // First two chunk in source has garbage at the end.
        testConcatUsingAppendsAfterWriteFailure(maxRollingSize,
                new long[] {5},
                new long[] {1, 2, 3, 4},
                new int[]  {0, 1},  // add garbage to these chunks
                new long[] {5, 1, 2, 7},
                15);

        // First three chunks in source has garbage at the end.
        testConcatUsingAppendsAfterWriteFailure(maxRollingSize,
                new long[] {5},
                new long[] {1, 2, 3, 4},
                new int[]  {0, 1, 2},  // add garbage to these chunks
                new long[] {5, 1, 2, 3, 4},
                15);

        // All chunks in source has garbage at the end.
        testConcatUsingAppendsAfterWriteFailure(maxRollingSize,
                new long[] {5},
                new long[] {1, 2, 3, 4},
                new int[]  {0, 1, 2, 3},  // add garbage to these chunks
                new long[] {5, 1, 2, 3, 4},
                15);
    }

    private void testConcatUsingAppendsAfterWriteFailure(long maxRollingSize,
                                                         long[] targetLayoutBefore,
                                                         long[] sourceLayout,
                                                         int[] chunksWithGarbageIndex,
                                                         long[] targetLayoutAfter,
                                                         long expectedLength) throws Exception {
        String targetSegmentName = "target";
        String sourceSegmentName = "source";
        SegmentRollingPolicy policy = new SegmentRollingPolicy(maxRollingSize); // Force rollover after every 20 byte.
        ChunkedSegmentStorageConfig config = ChunkedSegmentStorageConfig.DEFAULT_CONFIG.toBuilder()
                .maxSizeLimitForConcat(100)
                .minSizeLimitForConcat(100)
                .indexBlockSize(3)
                .build();

        @Cleanup
        TestContext testContext = getTestContext(config);
        ((AbstractInMemoryChunkStorage) testContext.chunkStorage).setShouldSupportConcat(true);

        // Create target
        testContext.insertMetadata(targetSegmentName, maxRollingSize, 1, targetLayoutBefore);

        // Create source
        testContext.insertMetadata(sourceSegmentName, maxRollingSize, 1, sourceLayout);
        val hSource = testContext.chunkedSegmentStorage.openWrite(sourceSegmentName).get();
        testContext.chunkedSegmentStorage.seal(hSource, null).get();

        // Add some garbage data at the end of last chunk
        val lastChunkMetadata = TestUtils.getChunkMetadata(testContext.metadataStore,
                TestUtils.getSegmentMetadata(testContext.metadataStore, targetSegmentName).getLastChunk());
        testContext.chunkStorage.write(ChunkHandle.writeHandle(lastChunkMetadata.getName()), lastChunkMetadata.getLength(), 1, new ByteArrayInputStream(new byte[1]));

        // Write some garbage at the end.
        val sourceList = TestUtils.getChunkList(testContext.metadataStore, sourceSegmentName);
        for (int i : chunksWithGarbageIndex) {
            // Append some data to the last chunk to simulate partial write during failure
            val chunkMetadata = TestUtils.getChunkMetadata(testContext.metadataStore, sourceList.get(i).getName());
            testContext.chunkStorage.write(ChunkHandle.writeHandle(chunkMetadata.getName()), chunkMetadata.getLength(), 1, new ByteArrayInputStream(new byte[1]));
        }
        val hTarget = testContext.chunkedSegmentStorage.openWrite(targetSegmentName).get();
        val concatAt = Arrays.stream(targetLayoutBefore).sum();
        testContext.chunkedSegmentStorage.concat(hTarget, concatAt, sourceSegmentName, null).join();
        val list = TestUtils.getChunkList(testContext.metadataStore, targetSegmentName);
        checkDataRead(targetSegmentName, testContext, 0, expectedLength);
        TestUtils.checkSegmentLayout(testContext.metadataStore, targetSegmentName, targetLayoutAfter);
        TestUtils.checkSegmentBounds(testContext.metadataStore, targetSegmentName, 0, expectedLength);
        TestUtils.checkReadIndexEntries(testContext.chunkedSegmentStorage, testContext.metadataStore, targetSegmentName, 0, expectedLength, true);
        TestUtils.checkChunksExistInStorage(testContext.chunkStorage, testContext.metadataStore, targetSegmentName);
    }

    @Test
    public void testBaseConcatWithDefrag() throws Exception {
        @Cleanup
        TestContext testContext = getTestContext(ChunkedSegmentStorageConfig.DEFAULT_CONFIG.toBuilder().indexBlockSize(3).build());
        ((AbstractInMemoryChunkStorage) testContext.chunkStorage).setShouldSupportConcat(true);

        // Populate segments
        testBaseConcat(testContext, 1024,
                new long[]{10},
                new long[]{1, 2, 3, 4, 5},
                new long[]{25});

        // Populate segments
        testBaseConcat(testContext, 1024,
                new long[]{1, 2, 3, 4, 5},
                new long[]{10},
                new long[]{1, 2, 3, 4, 15});

        // Populate segments
        testBaseConcat(testContext, 1024,
                new long[]{1, 2},
                new long[]{3, 4, 5, 6, 7},
                new long[]{1, 27});

        // Only one object
        testBaseConcat(testContext, 1024,
                new long[]{10},
                new long[]{15},
                new long[]{25});
    }

    @Test
    public void testSimpleTruncate() throws Exception {
        testTruncate(1, 5, 10, 5, 10);
    }

    /**
     * Test truncate with invalid arguments.
     *
     * @throws Exception Exception if any.
     */
    @Test
    public void testTruncateInvalidParameters() throws Exception {
        String testSegmentName = "foo";
        @Cleanup
        TestContext testContext = getTestContext(ChunkedSegmentStorageConfig.DEFAULT_CONFIG.toBuilder().indexBlockSize(3).build());
        // Setup a segment.
        val segment = testContext.insertMetadata(testSegmentName, 1024, 1, new long[]{25});

        int validStart = 10;
        int validEnd = 25;
        val h = testContext.chunkedSegmentStorage.openWrite(testSegmentName).get();
        testContext.chunkedSegmentStorage.truncate(h, validStart, null).get();

        // Invalid parameters
        AssertExtensions.assertFutureThrows("truncate() allowed for invalid parameters",
                testContext.chunkedSegmentStorage.truncate(h, -1, TIMEOUT),
                ex -> ex instanceof IllegalArgumentException);

        AssertExtensions.assertFutureThrows("truncate() allowed for invalid parameters",
                testContext.chunkedSegmentStorage.truncate(null, 11, TIMEOUT),
                ex -> ex instanceof IllegalArgumentException);

        AssertExtensions.assertFutureThrows("truncate() allowed for invalid parameters",
                testContext.chunkedSegmentStorage.truncate(SegmentStorageHandle.readHandle(testSegmentName), 11, TIMEOUT),
                ex -> ex instanceof IllegalArgumentException);

        AssertExtensions.assertFutureThrows("truncate() allowed for invalid parameters",
                testContext.chunkedSegmentStorage.truncate(h, validEnd + 1, TIMEOUT),
                ex -> ex instanceof IllegalArgumentException);

    }

    @Test
    public void testTruncateNoOpTruncateOffset() throws Exception {
        String testSegmentName = "foo";
        @Cleanup
        TestContext testContext = getTestContext(ChunkedSegmentStorageConfig.DEFAULT_CONFIG.toBuilder().indexBlockSize(3).build());
        // Setup a segment.
        val segment = testContext.insertMetadata(testSegmentName, 1024, 1, new long[]{25});

        int validStart = 10;
        int validEnd = 25;
        val h = testContext.chunkedSegmentStorage.openWrite(testSegmentName).get();
        testContext.chunkedSegmentStorage.truncate(h, validStart, null).get();
        TestUtils.checkReadIndexEntries(testContext.chunkedSegmentStorage, testContext.metadataStore, testSegmentName, validStart, validEnd, true);

        // Test truncate offset < start offset
        testContext.chunkedSegmentStorage.truncate(h, validStart - 1, TIMEOUT).join();
        TestUtils.checkSegmentBounds(testContext.metadataStore, testSegmentName, validStart, validEnd);
        TestUtils.checkReadIndexEntries(testContext.chunkedSegmentStorage, testContext.metadataStore, testSegmentName, validStart, validEnd, true);

        // Test truncate offset == start offset
        testContext.chunkedSegmentStorage.truncate(h, validStart, TIMEOUT).join();
        TestUtils.checkSegmentBounds(testContext.metadataStore, testSegmentName, validStart, validEnd);
        TestUtils.checkReadIndexEntries(testContext.chunkedSegmentStorage, testContext.metadataStore, testSegmentName, validStart, validEnd, true);
    }

    @Test
    public void testRepeatedTruncates() throws Exception {
        @Cleanup
        TestContext testContext = getTestContext(ChunkedSegmentStorageConfig.DEFAULT_CONFIG.toBuilder().indexBlockSize(4).build());
        String testSegmentName = "testSegmentName";

        // Populate sgement.
        val h1 = populateSegment(testContext, testSegmentName, 3, 3);
        byte[] buffer = new byte[10];

        // Perform series of truncates.
        for (int truncateAt = 0; truncateAt < 9; truncateAt++) {
            testContext.chunkedSegmentStorage.truncate(h1, truncateAt, null).join();
            TestUtils.checkSegmentLayout(testContext.metadataStore, testSegmentName, 3, 3 - (truncateAt / 3));
            TestUtils.checkSegmentBounds(testContext.metadataStore, testSegmentName, truncateAt, 9);
            TestUtils.checkReadIndexEntries(testContext.chunkedSegmentStorage, testContext.metadataStore, testSegmentName, truncateAt, 9, true);
            TestUtils.checkChunksExistInStorage(testContext.chunkStorage, testContext.metadataStore, testSegmentName);

            val metadata = TestUtils.getSegmentMetadata(testContext.metadataStore, testSegmentName);
            // length doesn't change.
            Assert.assertEquals(9, metadata.getLength());
            // start offset should match i.
            Assert.assertEquals(truncateAt, metadata.getStartOffset());
            // Each time the first offest is multiple of 3
            Assert.assertEquals(3 * (truncateAt / 3), metadata.getFirstChunkStartOffset());

            // try to read some bytes.
            val bytesRead = testContext.chunkedSegmentStorage.read(h1, truncateAt, buffer, 0, 9 - truncateAt, null).get().intValue();
            Assert.assertEquals(9 - truncateAt, bytesRead);
            if (truncateAt > 0) {
                AssertExtensions.assertFutureThrows(
                        "read succeeded on missing segment.",
                        testContext.chunkedSegmentStorage.read(h1, truncateAt - 1, buffer, 0, 9 - truncateAt, null),
                        ex -> ex instanceof StreamSegmentTruncatedException);
            }
        }
    }

    @Test
    public void testRepeatedTruncatesOnLargeChunkVaryingSizes() throws Exception {
        @Cleanup
        TestContext testContext = getTestContext();
        String testSegmentName = "testSegmentName";
        // Set up.
        val h1 = populateSegment(testContext, testSegmentName, 10, 1);
        byte[] buffer = new byte[10];

        int truncateAt = 0;
        for (int i = 0; i < 4; i++) {
            testContext.chunkedSegmentStorage.truncate(h1, truncateAt, null).join();

            // Check layout.
            TestUtils.checkSegmentLayout(testContext.metadataStore, testSegmentName, new long[]{10});
            TestUtils.checkChunksExistInStorage(testContext.chunkStorage, testContext.metadataStore, testSegmentName);

            // Validate.
            val metadata = TestUtils.getSegmentMetadata(testContext.metadataStore, testSegmentName);
            Assert.assertEquals(10, metadata.getLength());
            Assert.assertEquals(truncateAt, metadata.getStartOffset());
            Assert.assertEquals(0, metadata.getFirstChunkStartOffset());

            // validate read.
            val bytesRead = testContext.chunkedSegmentStorage.read(h1, truncateAt, buffer, 0, 10 - truncateAt, null).get().intValue();
            Assert.assertEquals(10 - truncateAt, bytesRead);
            truncateAt += i;
        }
    }

    @Test
    public void testRepeatedTruncatesOnLargeChunk() throws Exception {
        @Cleanup
        TestContext testContext = getTestContext();
        String testSegmentName = "testSegmentName";
        // Populate.
        val h1 = populateSegment(testContext, testSegmentName, 10, 1);
        byte[] buffer = new byte[10];
        for (int truncateAt = 0; truncateAt < 9; truncateAt++) {
            testContext.chunkedSegmentStorage.truncate(h1, truncateAt, null).join();

            // Check layout.
            TestUtils.checkSegmentLayout(testContext.metadataStore, testSegmentName, new long[]{10});
            TestUtils.checkChunksExistInStorage(testContext.chunkStorage, testContext.metadataStore, testSegmentName);

            // Validate info
            val metadata = TestUtils.getSegmentMetadata(testContext.metadataStore, testSegmentName);
            Assert.assertEquals(10, metadata.getLength());
            Assert.assertEquals(truncateAt, metadata.getStartOffset());
            Assert.assertEquals(0, metadata.getFirstChunkStartOffset());
            TestUtils.checkChunksExistInStorage(testContext.chunkStorage, testContext.metadataStore, testSegmentName);

            // Validate read.
            val bytesRead = testContext.chunkedSegmentStorage.read(h1, truncateAt, buffer, 0, 10 - truncateAt, null).get().intValue();
            Assert.assertEquals(10 - truncateAt, bytesRead);
        }
    }

    @Test
    public void testRepeatedTruncatesAtFullLength() throws Exception {
        @Cleanup
        TestContext testContext = getTestContext();
        String testSegmentName = "testSegmentName";
        SegmentRollingPolicy policy = new SegmentRollingPolicy(2);
        // create.
        val h1 = testContext.chunkedSegmentStorage.create(testSegmentName, policy, null).get();
        long expectedLength = 0;
        for (int i = 1; i < 5; i++) {
            val info1 = testContext.chunkedSegmentStorage.getStreamSegmentInfo(testSegmentName, null).get();
            Assert.assertEquals(expectedLength, info1.getLength());
            Assert.assertEquals(info1.getLength(), info1.getStartOffset());

            // Write some data.
            byte[] buffer = new byte[i];
            testContext.chunkedSegmentStorage.write(h1, info1.getStartOffset(), new ByteArrayInputStream(buffer), buffer.length, null).join();
            val info2 = testContext.chunkedSegmentStorage.getStreamSegmentInfo(testSegmentName, null).get();
            expectedLength += i;
            Assert.assertEquals(expectedLength, info2.getLength());

            // Now truncate
            testContext.chunkedSegmentStorage.truncate(h1, info2.getLength(), null).join();

            // Validate info
            val metadata = TestUtils.getSegmentMetadata(testContext.metadataStore, testSegmentName);
            Assert.assertEquals(expectedLength, metadata.getLength());
            Assert.assertEquals(expectedLength, metadata.getStartOffset());
            Assert.assertEquals(expectedLength, metadata.getFirstChunkStartOffset());
            Assert.assertEquals(expectedLength, metadata.getLastChunkStartOffset());
            Assert.assertEquals(null, metadata.getLastChunk());
            Assert.assertEquals(null, metadata.getFirstChunk());
            TestUtils.checkChunksExistInStorage(testContext.chunkStorage, testContext.metadataStore, testSegmentName);

            // Validate Exceptions.
            val expectedLength2 = expectedLength;
            val h = testContext.chunkedSegmentStorage.openRead(testSegmentName).get();
            AssertExtensions.assertFutureThrows(
                    "read succeeded on invalid offset.",
                    testContext.chunkedSegmentStorage.read(h, expectedLength - 1, new byte[1], 0, 1, null),
                    ex -> ex instanceof StreamSegmentTruncatedException && ((StreamSegmentTruncatedException) ex).getStartOffset() == expectedLength2);
            AssertExtensions.assertFutureThrows(
                    "read succeeded on invalid offset.",
                    testContext.chunkedSegmentStorage.read(h, expectedLength, new byte[1], 0, 1, null),
                    ex -> ex instanceof IllegalArgumentException);
        }
    }

    @Test
    public void testTruncateVariousOffsets() throws Exception {
        long maxChunkSize = 3;
        int numberOfChunks = 4;
        for (int i = 0; i < numberOfChunks; i++) {
            for (int j = 0; j < maxChunkSize; j++) {
                val truncateAt = i * maxChunkSize + j;
                testTruncate(maxChunkSize, truncateAt, numberOfChunks, numberOfChunks - i, maxChunkSize * numberOfChunks);
            }
        }
    }

    @Test
    public void testBaseTruncate() throws Exception {
        testTruncate(1, 1, 2, 1, 2);
        testTruncate(1, 2, 4, 2, 4);

        testTruncate(3, 1, 2, 2, 6);
        testTruncate(3, 3, 4, 3, 12);
    }

    private void testTruncate(long maxChunkLength, long truncateAt, int chunksCountBefore, int chunksCountAfter, long expectedLength) throws Exception {
        @Cleanup
        TestContext testContext = getTestContext(ChunkedSegmentStorageConfig.DEFAULT_CONFIG.toBuilder().indexBlockSize(3).build());
        String testSegmentName = "testSegmentName";

        // Populate
        val h1 = populateSegment(testContext, testSegmentName, maxChunkLength, chunksCountBefore);

        // Perform truncate.
        testContext.chunkedSegmentStorage.truncate(h1, truncateAt, null).join();

        // Check layout.
        TestUtils.checkSegmentLayout(testContext.metadataStore, testSegmentName, maxChunkLength, chunksCountAfter);
        TestUtils.checkSegmentBounds(testContext.metadataStore, testSegmentName, truncateAt, expectedLength);
        TestUtils.checkReadIndexEntries(testContext.chunkedSegmentStorage, testContext.metadataStore, testSegmentName, truncateAt, expectedLength, true);
        TestUtils.checkChunksExistInStorage(testContext.chunkStorage, testContext.metadataStore, testSegmentName);
    }

    /**
     * Test read and write with multiple failovers.
     *
     * @throws Exception Exception if any.
     */
    @Test
    public void testReadWriteWithMultipleFailovers() throws Exception {
        @Cleanup
        CleanupHelper cleanupHelper = new CleanupHelper();
        String testSegmentName = "foo";
        TestContext testContext = getTestContext();
        cleanupHelper.add(testContext);
        // Create
        testContext.chunkedSegmentStorage.create(testSegmentName, null).get();

        // Write some data.
        long writeAt = 0;
        long epoch = CONTAINER_ID;
        ArrayList<Long> lengths = new ArrayList<>();
        for (int i = 1; i < 5; i++) {
            // Create a new test context and initialize with new epoch.
            val hWrite = testContext.chunkedSegmentStorage.openWrite(testSegmentName).get();
            testContext.chunkedSegmentStorage.write(hWrite, writeAt, new ByteArrayInputStream(new byte[i]), i, null).join();
            writeAt += i;
            lengths.add((long) i);

            // Read in same epoch.
            checkDataRead(testSegmentName, testContext, 0, writeAt);

            TestUtils.checkSegmentLayout(testContext.metadataStore, testSegmentName, Longs.toArray(lengths));

            // Fork the context.
            val oldTestCotext = testContext;
            testContext = oldTestCotext.fork(epoch++);
            cleanupHelper.add(testContext);

            TestUtils.checkSegmentLayout(testContext.metadataStore, testSegmentName, Longs.toArray(lengths));

            // Fence out old store.
            oldTestCotext.metadataStore.markFenced();

            // Read in new epoch.
            checkDataRead(testSegmentName, testContext, 0, writeAt);
        }

        int total = 10;

        // Create a new test context and initialize with new epoch.
        testContext = testContext.fork(epoch++);
        cleanupHelper.add(testContext);

        checkDataRead(testSegmentName, testContext, 0, total);
    }

    /**
     * Test read and write with multiple failovers.
     *
     * @throws Exception Exception if any.
     */
    @Test
    public void testReadWriteWithMultipleFailoversWithGarbage() throws Exception {
        @Cleanup
        CleanupHelper cleanupHelper = new CleanupHelper();
        String testSegmentName = "foo";
        @Cleanup
        TestContext testContext = getTestContext();
        cleanupHelper.add(testContext);

        // Create
        testContext.chunkedSegmentStorage.create(testSegmentName, null).get();

        // Write some data.
        long writeAt = 0;
        long epoch = CONTAINER_ID;
        SegmentHandle hWrite = testContext.chunkedSegmentStorage.openWrite(testSegmentName).get();
        ArrayList<Long> lengths = new ArrayList<>();
        for (int i = 1; i < 5; i++) {
            // Create a new test context and initialize with new epoch.
            testContext.chunkedSegmentStorage.write(hWrite, writeAt, new ByteArrayInputStream(new byte[i]), i, null).join();
            writeAt += i;
            lengths.add((long) i);

            // Read in same epoch.
            checkDataRead(testSegmentName, testContext, 0, writeAt);
            val lengthsArray = Longs.toArray(lengths);
            TestUtils.checkSegmentLayout(testContext.metadataStore, testSegmentName, lengthsArray);
            TestUtils.checkReadIndexEntries(testContext.chunkedSegmentStorage, testContext.metadataStore, testSegmentName, 0, Arrays.stream(lengthsArray).sum(), false);

            // Fork the context.
            val oldTestCotext = testContext;
            testContext = oldTestCotext.fork(epoch++);
            cleanupHelper.add(testContext);

            TestUtils.checkSegmentLayout(testContext.metadataStore, testSegmentName, Longs.toArray(lengths));

            // Make sure to open segment with new instance before writing garbage to old instance.
            hWrite = testContext.chunkedSegmentStorage.openWrite(testSegmentName).get();

            // Write some garbage
            oldTestCotext.chunkedSegmentStorage.write(hWrite, writeAt, new ByteArrayInputStream(new byte[10]), 10, null).join();

            // Fence out old store.
            oldTestCotext.metadataStore.markFenced();

            AssertExtensions.assertFutureThrows("write() allowed after fencing",
                    oldTestCotext.chunkedSegmentStorage.write(hWrite, writeAt + 10, new ByteArrayInputStream(new byte[10]), 10, null),
                    ex -> ex instanceof StorageNotPrimaryException);
            // Read in new epoch.
            checkDataRead(testSegmentName, testContext, 0, writeAt);
        }

        int total = 10;

        // Create a new test context and initialize with new epoch.
        testContext = testContext.fork(epoch++);
        cleanupHelper.add(testContext);

        checkDataRead(testSegmentName, testContext, 0, total);
    }

    /**
     * Test truncate, read and write with multiple failovers.
     *
     * @throws Exception Exception if any.
     */
    @Test
    public void testTruncateWithMultipleFailoversWithGarbage() throws Exception {
        @Cleanup
        CleanupHelper cleanupHelper = new CleanupHelper();
        String testSegmentName = "foo";
        @Cleanup
        TestContext testContext = getTestContext(ChunkedSegmentStorageConfig.DEFAULT_CONFIG.toBuilder().indexBlockSize(3).build());
        cleanupHelper.add(testContext);

        // Create
        testContext.chunkedSegmentStorage.create(testSegmentName, null).get();

        // Write some data.
        long writeAt = 0;
        long truncateAt = 0;
        long epoch = CONTAINER_ID;
        SegmentHandle hWrite = testContext.chunkedSegmentStorage.openWrite(testSegmentName).get();
        ArrayList<Long> lengths = new ArrayList<>();
        for (int i = 1; i < 5; i++) {
            // Truncate and Read in same epoch.
            testContext.chunkedSegmentStorage.truncate(hWrite, truncateAt, null).get();
            checkDataRead(testSegmentName, testContext, truncateAt, writeAt);
            TestUtils.checkSegmentBounds(testContext.metadataStore, testSegmentName, truncateAt, writeAt);
            TestUtils.checkReadIndexEntries(testContext.chunkedSegmentStorage, testContext.metadataStore, testSegmentName, truncateAt, writeAt, false);

            // Create a new test context and initialize with new epoch.
            testContext.chunkedSegmentStorage.write(hWrite, writeAt, new ByteArrayInputStream(new byte[i]), i, null).join();
            writeAt += i;
            lengths.add((long) i);
            TestUtils.checkSegmentBounds(testContext.metadataStore, testSegmentName, truncateAt, writeAt);
            TestUtils.checkReadIndexEntries(testContext.chunkedSegmentStorage, testContext.metadataStore, testSegmentName, truncateAt, writeAt, false);
            checkDataRead(testSegmentName, testContext, truncateAt, writeAt);

            truncateAt++;

            // Fork the context.
            val oldTestCotext = testContext;
            testContext = oldTestCotext.fork(epoch++);
            cleanupHelper.add(testContext);

            // Make sure to open segment with new instance before writing garbage to old instance.
            hWrite = testContext.chunkedSegmentStorage.openWrite(testSegmentName).get();

            // Write some garbage
            oldTestCotext.chunkedSegmentStorage.write(hWrite, writeAt, new ByteArrayInputStream(new byte[10]), 10, null).join();

            // Fence out old store.
            boolean exceptionThrown = false;
            oldTestCotext.metadataStore.markFenced();

            AssertExtensions.assertFutureThrows("write() allowed after fencing",
                    oldTestCotext.chunkedSegmentStorage.write(hWrite, writeAt + 10, new ByteArrayInputStream(new byte[10]), 10, null),
                    ex -> ex instanceof StorageNotPrimaryException);
            // Read in new epoch.
            checkDataRead(testSegmentName, testContext, truncateAt, writeAt);
        }

        int total = 10;

        // Create a new test context and initialize with new epoch.
        testContext = testContext.fork(epoch++);
        cleanupHelper.add(testContext);

        checkDataRead(testSegmentName, testContext, truncateAt, total);
    }

    @Test
    public void testTruncateWithFailover() throws Exception {
        @Cleanup
        CleanupHelper cleanupHelper = new CleanupHelper();
        String testSegmentName = "foo";
        val config = ChunkedSegmentStorageConfig.DEFAULT_CONFIG.toBuilder()
                .garbageCollectionDelay(Duration.ZERO)
                .indexBlockSize(3)
                .build();
        TestContext testContext = getTestContext(config);
        cleanupHelper.add(testContext);
        // Create
        testContext.chunkedSegmentStorage.create(testSegmentName, null).get();

        // Write some data.
        long offset = 0;
        int i = 2;
        long epoch = testContext.chunkedSegmentStorage.getEpoch();
        SegmentHandle hWrite = testContext.chunkedSegmentStorage.openWrite(testSegmentName).get();

        // Create a new test context and initialize with new epoch.
        testContext.chunkedSegmentStorage.write(hWrite, offset, new ByteArrayInputStream(new byte[i]), i, null).join();
        TestUtils.checkSegmentBounds(testContext.metadataStore, testSegmentName, offset, offset + i);
        TestUtils.checkReadIndexEntries(testContext.chunkedSegmentStorage, testContext.metadataStore, testSegmentName, offset, offset + i, true);
        checkDataRead(testSegmentName, testContext, offset, i);
        offset += i;
        // Fork the context.
        testContext = testContext.fork(++epoch);
        cleanupHelper.add(testContext);
        val oldTestCotext = testContext;
        val newTestContext = oldTestCotext.fork(++epoch);
        cleanupHelper.add(newTestContext);
        // Fence out old store.
        oldTestCotext.metadataStore.markFenced();

        // Truncate and Read in new epoch.
        // Make sure to open segment with new instance before writing garbage to old instance.
        hWrite = newTestContext.chunkedSegmentStorage.openWrite(testSegmentName).get();
        newTestContext.chunkedSegmentStorage.truncate(hWrite, offset, null).get();
        newTestContext.chunkedSegmentStorage.getGarbageCollector().setSuspended(true);
        newTestContext.chunkedSegmentStorage.getGarbageCollector().deleteGarbage(false, 100).get();
        //checkDataRead(testSegmentName, testContext, offset, 0);
        TestUtils.checkSegmentBounds(newTestContext.metadataStore, testSegmentName, offset, offset);
        TestUtils.checkReadIndexEntries(newTestContext.chunkedSegmentStorage, newTestContext.metadataStore, testSegmentName, offset, offset, false);

        AssertExtensions.assertFutureThrows("openWrite() allowed after fencing",
                oldTestCotext.chunkedSegmentStorage.openWrite(testSegmentName),
                ex -> ex instanceof StorageNotPrimaryException);
        AssertExtensions.assertFutureThrows("openRead() allowed after fencing",
                oldTestCotext.chunkedSegmentStorage.openRead(testSegmentName),
                ex -> ex instanceof StorageNotPrimaryException);

    }

    // Very useful test, but takes couple seconds.
    //@Test(timeout = 180000)
    public void testParallelSegmentOperationsLargeLoad() throws Exception {
        testParallelSegmentOperations(1000, 10);
    }

    // Very useful test, but takes couple seconds.
    //@Test(timeout = 1800000)
    public void testParallelSegmentOperationsExtraLargeLoad() throws Exception {
        testParallelSegmentOperations(10000, 10);
    }

    @Test
    public void testParallelSegmentOperations() throws Exception {
        testParallelSegmentOperations(100, 10);
    }

    public void testParallelSegmentOperations(int numberOfRequests, int threadPoolSize) throws Exception {
        SegmentRollingPolicy policy = new SegmentRollingPolicy(2); // Force rollover after every 2 byte.
        @Cleanup
        TestContext testContext = getTestContext();
        @Cleanup("shutdownNow")
        ExecutorService executor = Executors.newFixedThreadPool(threadPoolSize);
        CompletableFuture[] futures = new CompletableFuture[numberOfRequests];
        for (int i = 0; i < numberOfRequests; i++) {
            String testSegmentName = "test" + i;
            val f = testSimpleScenarioAsync(testSegmentName, policy, testContext, executor);
            futures[i] = f;
        }
        CompletableFuture.allOf(futures).join();
    }

    // Very useful test, but takes couple seconds.
    //@Test
    public void testParallelSegmentOperationsWithReentryLargeLoad() throws Exception {
        int numberOfRequests = 1000;
        testParallelSegmentOperationsWithReentry(numberOfRequests, 10, true);
    }

    // Very useful test, but takes couple seconds.
    //@Test(timeout = 1800000)
    public void testParallelSegmentOperationsWithReentryExtraLargeLoad() throws Exception {
        int numberOfRequests = 10000;
        testParallelSegmentOperationsWithReentry(numberOfRequests, 1000, false);
    }

    @Test
    public void testParallelSegmentOperationsWithReentry() throws Exception {
        int numberOfRequests = 10;
        testParallelSegmentOperationsWithReentry(numberOfRequests, 10, true);
    }

    private void testParallelSegmentOperationsWithReentry(int numberOfRequests, int threadPoolSize, boolean shouldBlock) throws Exception {
        SegmentRollingPolicy policy = new SegmentRollingPolicy(2); // Force rollover after every 2 byte.
        @Cleanup
        TestContext testContext = getTestContext();

        if (!(testContext.metadataStore instanceof InMemoryMetadataStore)) {
            return;
        }
        CompletableFuture<Void> futureToWaitOn = shouldBlock ? new CompletableFuture<Void>() : CompletableFuture.completedFuture(null);
        // Step 1: Populate system segment.
        // Write some data to system segment so that we can read it back in call back.
        val systemSegment = "SystemSegment";
        val h = testContext.chunkedSegmentStorage.create(systemSegment, policy, null).get();
        testContext.chunkedSegmentStorage.write(h, 0, new ByteArrayInputStream(new byte[1]), 1, null).join();

        // Step 2: Setup call backs.
        // Set up a call back which will be invoked during get call.
        ((InMemoryMetadataStore) testContext.metadataStore).setReadCallback(transactionData -> {
            // Make sure we don't invoke read for system segment itself.
            if (!transactionData.getKey().equals(systemSegment)) {
                return futureToWaitOn.thenComposeAsync(v -> checkDataReadAsync(systemSegment, testContext, 0, 1, executorService()), executorService())
                        .thenApplyAsync(v -> null, executorService());
            }
            return CompletableFuture.completedFuture(null);
        });
        // Set up a call back which will be invoked during writeAll call.
        ((InMemoryMetadataStore) testContext.metadataStore).setWriteCallback(transactionDataList -> {
            // Make sure we don't invoke read for system segment itself.
            if (transactionDataList.stream().filter(t -> !t.getKey().equals(systemSegment)).findAny().isPresent()) {
                return futureToWaitOn.thenComposeAsync(v -> checkDataReadAsync(systemSegment, testContext, 0, 1, executorService()), executorService())
                        .thenApplyAsync(v -> null, executorService());
            }
            return CompletableFuture.completedFuture(null);
        });

        // Step 3: Perform operations on multiple segments.
        @Cleanup("shutdownNow")
        ExecutorService executor = Executors.newFixedThreadPool(threadPoolSize);
        CompletableFuture[] futures = new CompletableFuture[numberOfRequests];
        for (int i = 0; i < numberOfRequests; i++) {
            String testSegmentName = "test" + i;
            val f = testSimpleScenarioAsync(testSegmentName, policy, testContext, executor);
            futures[i] = f;
        }
        if (shouldBlock) {
            futureToWaitOn.complete(null);
        }
        CompletableFuture.allOf(futures).join();
    }

    // Very useful test, but takes couple seconds.
    //@Test(timeout = 180000)
    public void testParallelReadRequestsOnSingleSegmentLargeLoad() throws Exception {
        int numberOfRequests = 1000;
        testParallelReadRequestsOnSingleSegment(numberOfRequests, 10);
    }

    // Very useful test, but takes couple seconds.
    //@Test(timeout = 1800000)
    public void testParallelReadRequestsOnSingleSegmentExtraLargeLoad() throws Exception {
        int numberOfRequests = 10000;
        testParallelReadRequestsOnSingleSegment(numberOfRequests, 10);
    }

    @Test
    public void testParallelReadRequestsOnSingleSegment() throws Exception {
        int numberOfRequests = 100;
        testParallelReadRequestsOnSingleSegment(numberOfRequests, 10);
    }

    private void testParallelReadRequestsOnSingleSegment(int numberOfRequests, int threadPoolSize) throws Exception {
        String testSegmentName = "testSegment";

        SegmentRollingPolicy policy = new SegmentRollingPolicy(2); // Force rollover after every 2 byte.
        @Cleanup
        TestContext testContext = getTestContext();

        // Step 1: Create system segment.
        val h = testContext.chunkedSegmentStorage.create(testSegmentName, policy, null).get();
        Assert.assertEquals(h.getSegmentName(), testSegmentName);
        Assert.assertFalse(h.isReadOnly());

        // Step 2: Write some data.
        long writeAt = 0;
        for (int i = 1; i < 5; i++) {
            testContext.chunkedSegmentStorage.write(h, writeAt, new ByteArrayInputStream(new byte[i]), i, null).join();
            writeAt += i;
        }
        TestUtils.checkSegmentLayout(testContext.metadataStore, testSegmentName, 2, 5);
        TestUtils.checkSegmentBounds(testContext.metadataStore, testSegmentName, 0, 10);
        TestUtils.checkReadIndexEntries(testContext.chunkedSegmentStorage, testContext.metadataStore, testSegmentName, 0, 10, true);
        TestUtils.checkChunksExistInStorage(testContext.chunkStorage, testContext.metadataStore, testSegmentName);

        // Step 3: Read data back.
        @Cleanup("shutdownNow")
        ExecutorService executor = Executors.newFixedThreadPool(threadPoolSize);
        CompletableFuture[] futures = new CompletableFuture[numberOfRequests];
        for (int i = 0; i < numberOfRequests; i++) {
            CompletableFuture<Void> f = testContext.chunkedSegmentStorage.getStreamSegmentInfo(testSegmentName, null)
                    .thenComposeAsync(info -> {
                        Assert.assertFalse(info.isSealed());
                        Assert.assertFalse(info.isDeleted());
                        Assert.assertEquals(info.getName(), testSegmentName);
                        Assert.assertEquals(info.getLength(), 10);
                        Assert.assertEquals(info.getStartOffset(), 0);
                        return checkDataReadAsync(testSegmentName, testContext, 0, 10, executor);
                    }, executor);
            futures[i] = f;
        }
        CompletableFuture.allOf(futures).join();
    }

    // Very useful test, but takes couple seconds.
    //@Test(timeout = 180000)
    public void testParallelReadRequestsOnSingleSegmentWithReentryLargeLoad() throws Exception {
        int numberOfRequests = 1000;
        testParallelReadRequestsOnSingleSegmentWithReentry(numberOfRequests, 10, true);
    }

    // Very useful test, but takes couple seconds.
    //@Test(timeout = 1800000)
    public void testParallelReadRequestsOnSingleSegmentWithReentryExtraLargeLoad() throws Exception {
        int numberOfRequests = 10000;
        testParallelReadRequestsOnSingleSegmentWithReentry(numberOfRequests, 10, true);
    }

    @Test
    public void testParallelReadRequestsOnSingleSegmentWithReentry() throws Exception {
        int numberOfRequests = 10;
        testParallelReadRequestsOnSingleSegmentWithReentry(numberOfRequests, 10, true);
    }

    private void testParallelReadRequestsOnSingleSegmentWithReentry(int numberOfRequests, int threadPoolSize, boolean shouldBlock) throws Exception {
        String testSegmentName = "testSegment";

        SegmentRollingPolicy policy = new SegmentRollingPolicy(2); // Force rollover after every 2 byte.
        @Cleanup
        TestContext testContext = getTestContext(ChunkedSegmentStorageConfig.DEFAULT_CONFIG.toBuilder().indexBlockSize(3).build());
        if (!(testContext.metadataStore instanceof InMemoryMetadataStore)) {
            return;
        }

        CompletableFuture<Void> futureToWaitOn = shouldBlock ? new CompletableFuture<Void>() : CompletableFuture.completedFuture(null);

        // Step 1: Populate dummy system segment segment.
        // Write some data to system segment so that we can read it back in call back.
        val systemSegment = "SystemSegment";
        val hSystem = testContext.chunkedSegmentStorage.create(systemSegment, policy, null).get();
        testContext.chunkedSegmentStorage.write(hSystem, 0, new ByteArrayInputStream(new byte[1]), 1, null).join();

        // Step 2: Create test segment.
        val h = testContext.chunkedSegmentStorage.create(testSegmentName, policy, null).get();
        Assert.assertEquals(h.getSegmentName(), testSegmentName);
        Assert.assertFalse(h.isReadOnly());

        // Step 3: Write some data to test segment.
        long writeAt = 0;
        for (int i = 1; i < 5; i++) {
            testContext.chunkedSegmentStorage.write(h, writeAt, new ByteArrayInputStream(new byte[i]), i, null).join();
            writeAt += i;
        }
        TestUtils.checkSegmentLayout(testContext.metadataStore, testSegmentName, 2, 5);
        TestUtils.checkSegmentBounds(testContext.metadataStore, testSegmentName, 0, 10);
        TestUtils.checkReadIndexEntries(testContext.chunkedSegmentStorage, testContext.metadataStore, testSegmentName, 0, 10, true);
        TestUtils.checkChunksExistInStorage(testContext.chunkStorage, testContext.metadataStore, testSegmentName);

        // Step 4: Setup call backs that read system segment on each read.
        // Set up a call back which will be invoked during get call.

        ((InMemoryMetadataStore) testContext.metadataStore).setReadCallback(transactionData -> {
            // Make sure we don't invoke read for system segment itself.
            if (!transactionData.getKey().equals(systemSegment)) {
                return futureToWaitOn.thenComposeAsync(v -> checkDataReadAsync(systemSegment, testContext, 0, 1, executorService()), executorService())
                        .thenApplyAsync(v -> null, executorService());
            }
            return CompletableFuture.completedFuture(null);
        });

        // Step 5: Read back data concurrently.
        @Cleanup("shutdownNow")
        ExecutorService executor = Executors.newFixedThreadPool(threadPoolSize);
        CompletableFuture[] futures = new CompletableFuture[numberOfRequests];
        for (int i = 0; i < numberOfRequests; i++) {
            CompletableFuture<Void> f = testContext.chunkedSegmentStorage.getStreamSegmentInfo(testSegmentName, null)
                    .thenComposeAsync(info -> {
                        Assert.assertFalse(info.isSealed());
                        Assert.assertFalse(info.isDeleted());
                        Assert.assertEquals(info.getName(), testSegmentName);
                        Assert.assertEquals(info.getLength(), 10);
                        Assert.assertEquals(info.getStartOffset(), 0);
                        return checkDataReadAsync(testSegmentName, testContext, 0, 10, executor);
                    }, executor);
            futures[i] = f;
        }
        if (shouldBlock) {
            futureToWaitOn.complete(null);
        }
        CompletableFuture.allOf(futures).join();
    }

    @Test
<<<<<<< HEAD
    public void testSimpleScenarioWithBlockIndexEntries() throws Exception {
        String testSegmentName = "foo";
        SegmentRollingPolicy policy = new SegmentRollingPolicy(2); // Force rollover after every 2 byte.
        @Cleanup
        TestContext testContext = getTestContext(ChunkedSegmentStorageConfig.DEFAULT_CONFIG.toBuilder().indexBlockSize(3).build());
        testSimpleScenario(testSegmentName, policy, testContext);
    }

    @Test
=======
>>>>>>> 929e33ab
    public void testReadHugeChunks() throws Exception {
        String testSegmentName = "foo";
        @Cleanup
        TestContext testContext = getTestContext();
        // Setup a segment with 5 chunks with given lengths.
<<<<<<< HEAD
        val segment = testContext.insertMetadata(testSegmentName, 10 * Integer.MAX_VALUE, 1,
=======
        val segment = testContext.insertMetadata(testSegmentName, 10L * Integer.MAX_VALUE, 1,
>>>>>>> 929e33ab
                new long[]{
                        Integer.MAX_VALUE + 1L,
                        Integer.MAX_VALUE + 2L,
                        Integer.MAX_VALUE + 3L,
                        Integer.MAX_VALUE + 4L,
                        Integer.MAX_VALUE + 5L});

        val h = testContext.chunkedSegmentStorage.openRead(testSegmentName).get();

        byte[] output = new byte[10];
        // Read bytes
        for (long i = 0; i < 5; i++) {
            val bytesRead = testContext.chunkedSegmentStorage.read(h, i * Integer.MAX_VALUE, output, 0, 10, null).get();
            Assert.assertEquals(10, bytesRead.intValue());
        }
    }

    @Test
    public void testConcatHugeChunks() throws Exception {
        @Cleanup
        TestContext testContext = getTestContext(ChunkedSegmentStorageConfig.DEFAULT_CONFIG.toBuilder()
                .minSizeLimitForConcat(10L * Integer.MAX_VALUE)
                .maxSizeLimitForConcat(100L * Integer.MAX_VALUE)
                .build());
        testBaseConcat(testContext, 10L * Integer.MAX_VALUE,
                new long[]{Integer.MAX_VALUE + 1L},
                new long[]{Integer.MAX_VALUE + 1L, Integer.MAX_VALUE + 1L},
                new long[]{3L * Integer.MAX_VALUE + 3L});
    }

<<<<<<< HEAD

    @Test
    public void testReadWriteWithBlockIndexEntries() throws Exception {
        String testSegmentName = "foo";
        @Cleanup
        TestContext testContext = getTestContext(ChunkedSegmentStorageConfig.DEFAULT_CONFIG.toBuilder().indexBlockSize(3).build());
        testReadWriteWithFixedSize(testSegmentName, testContext);
    }

    private void testReadWriteWithFixedSize(String testSegmentName, TestContext testContext) throws Exception {
        SegmentRollingPolicy policy = new SegmentRollingPolicy(2); // Force rollover after every 2 byte.
        val total = 28;
        val numberOfWrites = 7;
        val bytesToWrite = populate(total);
        // Write some data.
        int writeAt = 0;
        val h = testContext.chunkedSegmentStorage.create(testSegmentName, policy, null).get();
        Assert.assertEquals(h.getSegmentName(), testSegmentName);
        Assert.assertFalse(h.isReadOnly());
        for (int i = 1; i <= numberOfWrites; i++) {
            testContext.chunkedSegmentStorage.write(h, writeAt, new ByteArrayInputStream(bytesToWrite, writeAt, i), i, null).join();
            writeAt += i;
        }
        TestUtils.checkSegmentLayout(testContext.metadataStore, testSegmentName, 2, 14);
        TestUtils.checkSegmentBounds(testContext.metadataStore, testSegmentName, 0, 28);
        TestUtils.checkChunksExistInStorage(testContext.chunkStorage, testContext.metadataStore, testSegmentName);
        TestUtils.checkReadIndexEntries(testContext.chunkedSegmentStorage, testContext.metadataStore, testSegmentName,
                0, 28, true);
        checkDataRead(testSegmentName, testContext, 0, 28, bytesToWrite);
        checkDataReadPermutations(testContext, testSegmentName, total, numberOfWrites, bytesToWrite);
    }

    private void checkDataReadPermutations(TestContext testContext, String segmentName, int total, int numberOfWrites, byte[] expected) throws InterruptedException, java.util.concurrent.ExecutionException {
        val h = testContext.chunkedSegmentStorage.openRead(segmentName).join();
        // Read all bytes at once.
        byte[] output = new byte[total];
        int bytesRead = testContext.chunkedSegmentStorage.read(h, 0, output, 0, total, null).get();
        Assert.assertEquals(total, bytesRead);
        checkData(expected, output, 0, 0, total);

        // Read bytes at varying lengths but same starting offset.
        for (int i = 0; i < total; i++) {
            output = new byte[total];
            bytesRead = testContext.chunkedSegmentStorage.read(h, 0, output, 0, i, null).get();
            Assert.assertEquals(i, bytesRead);
            checkData(expected, output, 0, 0, i);
        }

        // Read bytes at varying lengths and different offsets.
        for (int i = 0; i < total; i++) {
            output = new byte[total];
            bytesRead = testContext.chunkedSegmentStorage.read(h, total - i - 1, output, 0, i, null).get();
            Assert.assertEquals(i, bytesRead);
            checkData(expected, output, total - i - 1, 0, i);
        }

        // Read bytes at varying sizes.
        int totalBytesRead = 0;
        for (int i = numberOfWrites; i > 0; i--) {
            output = new byte[total];
            val bufferOffset = totalBytesRead;
            bytesRead = testContext.chunkedSegmentStorage.read(h, 0, output, bufferOffset, i, null).get();
            totalBytesRead += bytesRead;
            Assert.assertEquals(i, bytesRead);
            checkData(expected, output, 0, bufferOffset, i);
        }
        Assert.assertEquals(total, totalBytesRead);
    }

=======
>>>>>>> 929e33ab
    private void checkDataRead(String testSegmentName, TestContext testContext, long offset, long length) throws InterruptedException, java.util.concurrent.ExecutionException {
        checkDataRead(testSegmentName, testContext, offset, length, null);
    }

    private void checkDataRead(String testSegmentName, TestContext testContext,
                               long offset,
                               long length,
                               byte[] expected) throws InterruptedException, java.util.concurrent.ExecutionException {
        val hRead = testContext.chunkedSegmentStorage.openRead(testSegmentName).get();

        // Read all bytes at once.
        long size = Math.toIntExact(length - offset);
        byte[] output = new byte[Math.toIntExact(length - offset)];
        int bufferOffset = 0;
        int bytesRead = 0;
        while (bytesRead < size) {
            bytesRead += testContext.chunkedSegmentStorage.read(hRead, offset, output, bufferOffset, Math.toIntExact(size), null).get();
        }
        Assert.assertEquals(size, bytesRead);
        if (null != expected) {
            checkData(expected, output);
        }
    }

    private CompletableFuture<Void> checkDataReadAsync(String testSegmentName, TestContext testContext, long offset, long length, Executor executor) {
        return checkDataReadAsync(testSegmentName, testContext, offset, length, null, executor);
    }

    private CompletableFuture<Void> checkDataReadAsync(String testSegmentName,
                                       TestContext testContext,
                                       long offset,
                                       long length,
                                       byte[] expected,
                                       Executor executor) {
        return testContext.chunkedSegmentStorage.openRead(testSegmentName)
                .thenComposeAsync(hRead -> {
                    // Read all bytes at once.
                    long size = Math.toIntExact(length - offset);
                    byte[] output = new byte[Math.toIntExact(length - offset)];
                    int bufferOffset = 0;
                    AtomicInteger bytesReadRef = new AtomicInteger();
                    return Futures.loop(
                            () -> bytesReadRef.get() < size,
                            () -> {
                                return testContext.chunkedSegmentStorage.read(hRead, offset, output, bufferOffset, Math.toIntExact(size), null)
                                        .thenApplyAsync(bytesRead -> {
                                            bytesReadRef.addAndGet(bytesRead);
                                            return null;
                                        }, executor);
                            }, executor)
                            .thenRunAsync(() -> {
                                Assert.assertEquals(size, bytesReadRef.get());
                                if (null != expected) {
                                    checkData(expected, output);
                                }
                            }, executor);
                }, executor);
    }

    protected void populate(byte[] data) {
        // Do nothing. The NoOpChunkStorage used in this test will ignore data written/read.
    }

    protected byte[] populate(int size) {
        byte[] bytes = new byte[size];
        populate(bytes);
        return bytes;
    }

    protected void checkData(byte[] expected, byte[] output) {
        // Do nothing. The NoOpChunkStorage used in this test will ignore data written/read.
    }

    protected void checkData(byte[] expected, byte[] output, int expectedStartIndex, int outputStartIndex, int length) {
        // Do nothing. The NoOpChunkStorage used in this test will ignore data written/read.
    }

    private SegmentHandle populateSegment(TestContext testContext, String targetSegmentName, long maxChunkLength, int numberOfchunks) throws Exception {
        SegmentRollingPolicy policy = new SegmentRollingPolicy(maxChunkLength); // Force rollover after each byte.
        // Create segment
        val h = testContext.chunkedSegmentStorage.create(targetSegmentName, policy, null).get();

        // Write some data.
        long dataSize = numberOfchunks * maxChunkLength;
        testContext.chunkedSegmentStorage.write(h, 0, new ByteArrayInputStream(new byte[Math.toIntExact(dataSize)]), Math.toIntExact(dataSize), null).join();

        TestUtils.checkSegmentLayout(testContext.metadataStore, targetSegmentName, maxChunkLength, numberOfchunks);
        TestUtils.checkSegmentBounds(testContext.metadataStore, targetSegmentName, 0, dataSize);
        TestUtils.checkReadIndexEntries(testContext.chunkedSegmentStorage, testContext.metadataStore, targetSegmentName, 0, dataSize, true);
        TestUtils.checkChunksExistInStorage(testContext.chunkStorage, testContext.metadataStore, targetSegmentName);
        return h;
    }

    /**
     * Test context.
     */
    public static class TestContext implements AutoCloseable {
        @Getter
        protected ChunkedSegmentStorageConfig config;

        @Getter
        protected ChunkStorage chunkStorage;

        @Getter
        protected ChunkMetadataStore metadataStore;

        @Getter
        protected ChunkedSegmentStorage chunkedSegmentStorage;

        @Getter
        protected Executor executor;

        protected TestContext() {
        }

        public TestContext(Executor executor) throws Exception {
            this(executor, ChunkedSegmentStorageConfig.DEFAULT_CONFIG);
        }

        public TestContext(Executor executor, ChunkedSegmentStorageConfig config) throws Exception {
            this.executor = executor;
            this.config = config;
            chunkStorage = createChunkStorage();
            metadataStore = createMetadataStore();
            chunkedSegmentStorage = new ChunkedSegmentStorage(CONTAINER_ID, chunkStorage, metadataStore, this.executor, config);
            chunkedSegmentStorage.initialize(1);
        }

        /**
         * Creates a fork of current context with same chunk storage but forked metadata store.
         * This simulates multiple segment store instances writing to same storage but different states. (Eg After failover)
         */
        public TestContext fork(long epoch) throws Exception {
            val forkedContext = createNewInstance();
            forkedContext.executor = Preconditions.checkNotNull(this.executor);
            forkedContext.chunkStorage = Preconditions.checkNotNull(this.chunkStorage);
            forkedContext.config = Preconditions.checkNotNull(this.config);
            // This will create a copy of metadata store
            forkedContext.metadataStore = getForkedMetadataStore();

            // Use the same same chunk storage, but different metadata store to simulate multiple zombie instances
            // writing to the same underlying storage.
            forkedContext.chunkedSegmentStorage = new ChunkedSegmentStorage(CONTAINER_ID,
                    this.chunkStorage,
                    forkedContext.metadataStore,
                    this.executor,
                    this.config);
            forkedContext.chunkedSegmentStorage.initialize(epoch);
            return forkedContext;
        }

        /**
         * Expected to be overrriden by derived classes.
         */
        protected TestContext createNewInstance() {
            return new TestContext();
        }

        /**
         * Creates a clone of metadata store.
         * @return
         */
        public ChunkMetadataStore getForkedMetadataStore() {
            return InMemoryMetadataStore.clone((InMemoryMetadataStore) this.metadataStore);
        }

        /**
         * Gets {@link ChunkMetadataStore} to use for the tests.
         */
        public ChunkMetadataStore createMetadataStore() throws Exception {
            return new InMemoryMetadataStore(executor);
        }

        /**
         * Gets {@link ChunkStorage} to use for the tests.
         */
        public ChunkStorage createChunkStorage() throws Exception {
            return new NoOpChunkStorage(executor);
        }

        /**
         * Creates and inserts metadata for a test segment.
         */
        public SegmentMetadata insertMetadata(String testSegmentName, int maxRollingLength, int ownerEpoch) throws Exception {
            Preconditions.checkArgument(maxRollingLength > 0, "maxRollingLength");
            Preconditions.checkArgument(ownerEpoch > 0, "ownerEpoch");
            try (val txn = metadataStore.beginTransaction(false, new String[]{testSegmentName})) {
                SegmentMetadata segmentMetadata = SegmentMetadata.builder()
                        .maxRollinglength(maxRollingLength)
                        .name(testSegmentName)
                        .ownerEpoch(ownerEpoch)
                        .build();
                segmentMetadata.setActive(true);
                txn.create(segmentMetadata);
                txn.commit().join();
                return segmentMetadata;
            }
        }

        /**
         * Creates and inserts metadata for a test segment.
         */
        public SegmentMetadata insertMetadata(String testSegmentName, long maxRollingLength, int ownerEpoch, long[] chunkLengths) throws Exception {
            Preconditions.checkArgument(maxRollingLength > 0, "maxRollingLength");
            Preconditions.checkArgument(ownerEpoch > 0, "ownerEpoch");
            try (val txn = metadataStore.beginTransaction(false, new String[]{testSegmentName})) {
                String firstChunk = null;
                String lastChunk = null;
                TreeMap<Long, String> index = new TreeMap<>();
                // Add chunks.
                long length = 0;
                long startOfLast = 0;
                long startOffset = 0;
                int chunkCount = 0;
                for (int i = 0; i < chunkLengths.length; i++) {
                    String chunkName = testSegmentName + "_chunk_" + Integer.toString(i);
                    ChunkMetadata chunkMetadata = ChunkMetadata.builder()
                            .name(chunkName)
                            .length(chunkLengths[i])
                            .nextChunk(i == chunkLengths.length - 1 ? null : testSegmentName + "_chunk_" + Integer.toString(i + 1))
                            .build();
                    chunkMetadata.setActive(true);
                    chunkedSegmentStorage.getReadIndexCache().addIndexEntry(testSegmentName, chunkName, startOffset);
                    index.put(startOffset, chunkName);
                    startOffset += chunkLengths[i];
                    length += chunkLengths[i];
                    txn.create(chunkMetadata);

                    addChunk(chunkName, chunkLengths[i]);
                    chunkCount++;
                }

                // Fix the first and last
                if (chunkLengths.length > 0) {
                    firstChunk = testSegmentName + "_chunk_0";
                    lastChunk = testSegmentName + "_chunk_" + Integer.toString(chunkLengths.length - 1);
                    startOfLast = length - chunkLengths[chunkLengths.length - 1];
                }

                // Finally save
                SegmentMetadata segmentMetadata = SegmentMetadata.builder()
                        .maxRollinglength(maxRollingLength)
                        .name(testSegmentName)
                        .ownerEpoch(ownerEpoch)
                        .firstChunk(firstChunk)
                        .lastChunk(lastChunk)
                        .length(length)
                        .lastChunkStartOffset(startOfLast)
                        .build();
                segmentMetadata.setActive(true);
                segmentMetadata.setChunkCount(chunkCount);
                segmentMetadata.checkInvariants();
                txn.create(segmentMetadata);

                for (long blockStartOffset = 0; blockStartOffset < segmentMetadata.getLength(); blockStartOffset += config.getIndexBlockSize()) {
                    val floor = index.floorEntry(blockStartOffset);
                    txn.create(ReadIndexBlockMetadata.builder()
                            .name(NameUtils.getSegmentReadIndexBlockName(segmentMetadata.getName(), blockStartOffset))
                            .startOffset(floor.getKey())
                            .chunkName(floor.getValue())
                            .status(StatusFlags.ACTIVE)
                            .build());
                }

                txn.commit().join();
                return segmentMetadata;
            }
        }

        /*
        // Useful methods - unused. Commented to avoid chekstyle violation.
        private void insertMetadata(StorageMetadata storageMetadata) throws Exception {
            try (val txn = metadataStore.beginTransaction()) {
                metadataStore.create(txn, storageMetadata);
                txn.commit();
            }
        }

        private void updateMetadata(StorageMetadata storageMetadata) throws Exception {
            try (val txn = metadataStore.beginTransaction()) {
                metadataStore.create(txn, storageMetadata);
                txn.commit();
            }
        }
        */

        /**
         * Adds chunk of specified length to the underlying {@link ChunkStorage}.
         */
        public void addChunk(String chunkName, long length) {
            ((AbstractInMemoryChunkStorage) chunkStorage).addChunk(chunkName, length);
        }

        @Override
        public void close() throws Exception {
            CleanupHelper.close("chunkedSegmentStorage", chunkedSegmentStorage);
            CleanupHelper.close("chunkStorage", chunkStorage);
            CleanupHelper.close("metadataStore", metadataStore);

            this.config = null;
            this.chunkedSegmentStorage = null;
            this.chunkStorage = null;
            this.metadataStore = null;
        }
    }
}<|MERGE_RESOLUTION|>--- conflicted
+++ resolved
@@ -2327,28 +2327,12 @@
     }
 
     @Test
-<<<<<<< HEAD
-    public void testSimpleScenarioWithBlockIndexEntries() throws Exception {
-        String testSegmentName = "foo";
-        SegmentRollingPolicy policy = new SegmentRollingPolicy(2); // Force rollover after every 2 byte.
-        @Cleanup
-        TestContext testContext = getTestContext(ChunkedSegmentStorageConfig.DEFAULT_CONFIG.toBuilder().indexBlockSize(3).build());
-        testSimpleScenario(testSegmentName, policy, testContext);
-    }
-
-    @Test
-=======
->>>>>>> 929e33ab
     public void testReadHugeChunks() throws Exception {
         String testSegmentName = "foo";
         @Cleanup
         TestContext testContext = getTestContext();
         // Setup a segment with 5 chunks with given lengths.
-<<<<<<< HEAD
-        val segment = testContext.insertMetadata(testSegmentName, 10 * Integer.MAX_VALUE, 1,
-=======
         val segment = testContext.insertMetadata(testSegmentName, 10L * Integer.MAX_VALUE, 1,
->>>>>>> 929e33ab
                 new long[]{
                         Integer.MAX_VALUE + 1L,
                         Integer.MAX_VALUE + 2L,
@@ -2379,7 +2363,14 @@
                 new long[]{3L * Integer.MAX_VALUE + 3L});
     }
 
-<<<<<<< HEAD
+    @Test
+    public void testSimpleScenarioWithBlockIndexEntries() throws Exception {
+        String testSegmentName = "foo";
+        SegmentRollingPolicy policy = new SegmentRollingPolicy(2); // Force rollover after every 2 byte.
+        @Cleanup
+        TestContext testContext = getTestContext(ChunkedSegmentStorageConfig.DEFAULT_CONFIG.toBuilder().indexBlockSize(3).build());
+        testSimpleScenario(testSegmentName, policy, testContext);
+    }
 
     @Test
     public void testReadWriteWithBlockIndexEntries() throws Exception {
@@ -2449,8 +2440,6 @@
         Assert.assertEquals(total, totalBytesRead);
     }
 
-=======
->>>>>>> 929e33ab
     private void checkDataRead(String testSegmentName, TestContext testContext, long offset, long length) throws InterruptedException, java.util.concurrent.ExecutionException {
         checkDataRead(testSegmentName, testContext, offset, length, null);
     }
