/**
 * Copyright (c) Dell Inc., or its subsidiaries. All Rights Reserved.
 *
 * Licensed under the Apache License, Version 2.0 (the "License");
 * you may not use this file except in compliance with the License.
 * You may obtain a copy of the License at
 *
 *     http://www.apache.org/licenses/LICENSE-2.0
 */
package io.pravega.segmentstore.storage.chunklayer;

import io.pravega.common.util.ConfigBuilder;
import io.pravega.common.util.ConfigurationException;
import io.pravega.common.util.Property;
import io.pravega.common.util.TypedProperties;
import io.pravega.segmentstore.storage.SegmentRollingPolicy;
import lombok.AllArgsConstructor;
import lombok.Builder;
import lombok.Getter;
import lombok.NonNull;

import java.time.Duration;

/**
 * Configuration for {@link ChunkedSegmentStorage}.
 */
@AllArgsConstructor
@Builder(toBuilder = true, builderMethodName = "instanceBuilder")
public class ChunkedSegmentStorageConfig {
    public static final Property<Long> MIN_SIZE_LIMIT_FOR_CONCAT = Property.named("concat.size.bytes.min", 0L);
    public static final Property<Long> MAX_SIZE_LIMIT_FOR_CONCAT = Property.named("concat.size.bytes.max", Long.MAX_VALUE);
    public static final Property<Integer> MAX_BUFFER_SIZE_FOR_APPENDS = Property.named("appends.buffer.size.bytes.max", 1024 * 1024);
    public static final Property<Integer> MAX_INDEXED_SEGMENTS = Property.named("readindex.segments.max", 1024);
    public static final Property<Integer> MAX_INDEXED_CHUNKS_PER_SEGMENTS = Property.named("readindex.chunksPerSegment.max", 1024);
    public static final Property<Integer> MAX_INDEXED_CHUNKS = Property.named("readindex.chunks.max", 16 * 1024);
    public static final Property<Long> READ_INDEX_BLOCK_SIZE = Property.named("readindex.block.size", 64 * 1024 * 1024L);
    public static final Property<Boolean> APPENDS_ENABLED = Property.named("appends.enable", true);
    public static final Property<Boolean> LAZY_COMMIT_ENABLED = Property.named("commit.lazy.enable", true);
    public static final Property<Boolean> INLINE_DEFRAG_ENABLED = Property.named("defrag.inline.enable", true);
    public static final Property<Long> DEFAULT_ROLLOVER_SIZE = Property.named("metadata.rollover.size.bytes.max", SegmentRollingPolicy.MAX_CHUNK_LENGTH);
    public static final Property<Integer> SELF_CHECK_LATE_WARNING_THRESHOLD = Property.named("self.check.late", 100);
    public static final Property<Integer> GARBAGE_COLLECTION_DELAY = Property.named("garbage.collection.delay.seconds", 60);
    public static final Property<Integer> GARBAGE_COLLECTION_MAX_CONCURRENCY = Property.named("garbage.collection.concurrency.max", 10);
    public static final Property<Integer> GARBAGE_COLLECTION_MAX_QUEUE_SIZE = Property.named("garbage.collection.queue.size.max", 16 * 1024);
    public static final Property<Integer> GARBAGE_COLLECTION_SLEEP = Property.named("garbage.collection.sleep.millis", 10);
    public static final Property<Integer> GARBAGE_COLLECTION_MAX_ATTEMPTS = Property.named("garbage.collection.attempts.max", 3);


    /**
     * Default configuration for {@link ChunkedSegmentStorage}.
     */
    public static final ChunkedSegmentStorageConfig DEFAULT_CONFIG = ChunkedSegmentStorageConfig.instanceBuilder()
            .minSizeLimitForConcat(0L)
            .maxSizeLimitForConcat(Long.MAX_VALUE)
            .defaultRollingPolicy(SegmentRollingPolicy.NO_ROLLING)
            .maxBufferSizeForChunkDataTransfer(1024 * 1024)
            .maxIndexedSegments(1024)
            .maxIndexedChunksPerSegment(1024)
            .maxIndexedChunks(16 * 1024)
            .appendEnabled(true)
            .lazyCommitEnabled(true)
            .inlineDefragEnabled(true)
            .lateWarningThresholdInMillis(100)
            .garbageCollectionDelay(Duration.ofSeconds(60))
            .garbageCollectionMaxConcurrency(10)
            .garbageCollectionMaxQueueSize(16 * 1024)
            .garbageCollectionSleep(Duration.ofMillis(10))
            .garbageCollectionMaxAttempts(3)
            .indexBlockSize(64 * 1024 * 1024)
            .build();

    static final String COMPONENT_CODE = "storage";

    /**
     * Size of chunk in bytes above which it is no longer considered a small object.
     * For small source objects, concat is not used and instead.
     */
    @Getter
    final private long minSizeLimitForConcat;

    /**
     * Size of chunk in bytes above which it is no longer considered for concat.
     */
    @Getter
    final private long maxSizeLimitForConcat;

    /**
     * A SegmentRollingPolicy to apply to every StreamSegment that does not have its own policy defined.
     */
    @Getter
    @NonNull
    final private SegmentRollingPolicy defaultRollingPolicy;

    /**
     * Maximum size for the buffer used while copying of data from one chunk to other.
     */
    @Getter
    final private int maxBufferSizeForChunkDataTransfer;

    /**
     * Max number of indexed segments to keep in read cache.
     */
    @Getter
    final private int maxIndexedSegments;

    /**
     * Max number of indexed chunks to keep per segment in read cache.
     */
    @Getter
    final private int maxIndexedChunksPerSegment;

    /**
     * Max number of indexed chunks to keep in cache.
     */
    @Getter
    final private int maxIndexedChunks;

    /**
     * The fixed block size used for creating block index entries.
     */
    @Getter
    final private long indexBlockSize;

    /**
     * Whether the append functionality is enabled or disabled.
     */
    @Getter
    final private boolean appendEnabled;

    /**
     * Whether the lazy commit functionality is enabled or disabled.
     * Underlying implementation might buffer frequently or recently updated metadata keys to optimize read/write performance.
     * To further optimize it may provide "lazy committing" of changes where there is application specific way to recover from failures.(Eg. when only length of chunk is changed.)
     * Note that otherwise for each commit the data is written to underlying key-value store.
     */
    @Getter
    final private boolean lazyCommitEnabled;

    /**
     * Whether the inline defrag functionality is enabled or disabled.
     */
    @Getter
    final private boolean inlineDefragEnabled;

    @Getter
    final private int lateWarningThresholdInMillis;

    /**
     * Minimum delay in seconds between when garbage chunks are marked for deletion and actually deleted.
     */
    @Getter
    final private Duration garbageCollectionDelay;

    /**
     * Number of chunks deleted concurrently.
     * This number should be small enough so that it does interfere foreground requests.
     */
    @Getter
    final private int garbageCollectionMaxConcurrency;

    /**
     * Max size of garbage collection queue.
     */
    @Getter
    final private int garbageCollectionMaxQueueSize;

    /**
     * Duration for which garbage collector sleeps if there is no work.
     */
    @Getter
    final private Duration garbageCollectionSleep;


    /**
     * Max number of attempts per chunk for garbage collection.
     */
    @Getter
    final private int garbageCollectionMaxAttempts;

    /**
     * Creates a new instance of the ChunkedSegmentStorageConfig class.
     *
     * @param properties The TypedProperties object to read Properties from.
     */
    ChunkedSegmentStorageConfig(TypedProperties properties) throws ConfigurationException {
        this.appendEnabled = properties.getBoolean(APPENDS_ENABLED);
        this.lazyCommitEnabled = properties.getBoolean(LAZY_COMMIT_ENABLED);
        this.inlineDefragEnabled = properties.getBoolean(INLINE_DEFRAG_ENABLED);
        this.maxBufferSizeForChunkDataTransfer = properties.getInt(MAX_BUFFER_SIZE_FOR_APPENDS);
        // Don't use appends for concat when appends are disabled.
        this.minSizeLimitForConcat = this.appendEnabled ? properties.getLong(MIN_SIZE_LIMIT_FOR_CONCAT) : 0;
        this.maxSizeLimitForConcat = properties.getLong(MAX_SIZE_LIMIT_FOR_CONCAT);
        this.maxIndexedSegments = properties.getInt(MAX_INDEXED_SEGMENTS);
        this.maxIndexedChunksPerSegment = properties.getInt(MAX_INDEXED_CHUNKS_PER_SEGMENTS);
        this.maxIndexedChunks = properties.getInt(MAX_INDEXED_CHUNKS);
        long defaultMaxLength = properties.getLong(DEFAULT_ROLLOVER_SIZE);
        this.defaultRollingPolicy = new SegmentRollingPolicy(defaultMaxLength);
        this.lateWarningThresholdInMillis = properties.getInt(SELF_CHECK_LATE_WARNING_THRESHOLD);
        this.garbageCollectionDelay = Duration.ofSeconds(properties.getInt(GARBAGE_COLLECTION_DELAY));
        this.garbageCollectionMaxConcurrency = properties.getInt(GARBAGE_COLLECTION_MAX_CONCURRENCY);
        this.garbageCollectionMaxQueueSize = properties.getInt(GARBAGE_COLLECTION_MAX_QUEUE_SIZE);
<<<<<<< HEAD
        this.garbageCollectionSleep = Duration.ofSeconds(properties.getInt(GARBAGE_COLLECTION_SLEEP));
        this.garbageCollectionMaxAttempts = properties.getInt(GARBAGE_COLLECTION_MAX_ATTEMPS);
        this.indexBlockSize = properties.getLong(READ_INDEX_BLOCK_SIZE);
=======
        this.garbageCollectionSleep = Duration.ofMillis(properties.getInt(GARBAGE_COLLECTION_SLEEP));
        this.garbageCollectionMaxAttempts = properties.getInt(GARBAGE_COLLECTION_MAX_ATTEMPTS);
>>>>>>> 07596c10
    }

    /**
     * Creates a new ConfigBuilder that can be used to create instances of this class.
     *
     * @return A new Builder for this class.
     */
    public static ConfigBuilder<ChunkedSegmentStorageConfig> builder() {
        return new ConfigBuilder<>(COMPONENT_CODE, ChunkedSegmentStorageConfig::new);
    }
}<|MERGE_RESOLUTION|>--- conflicted
+++ resolved
@@ -199,14 +199,9 @@
         this.garbageCollectionDelay = Duration.ofSeconds(properties.getInt(GARBAGE_COLLECTION_DELAY));
         this.garbageCollectionMaxConcurrency = properties.getInt(GARBAGE_COLLECTION_MAX_CONCURRENCY);
         this.garbageCollectionMaxQueueSize = properties.getInt(GARBAGE_COLLECTION_MAX_QUEUE_SIZE);
-<<<<<<< HEAD
-        this.garbageCollectionSleep = Duration.ofSeconds(properties.getInt(GARBAGE_COLLECTION_SLEEP));
-        this.garbageCollectionMaxAttempts = properties.getInt(GARBAGE_COLLECTION_MAX_ATTEMPS);
-        this.indexBlockSize = properties.getLong(READ_INDEX_BLOCK_SIZE);
-=======
         this.garbageCollectionSleep = Duration.ofMillis(properties.getInt(GARBAGE_COLLECTION_SLEEP));
         this.garbageCollectionMaxAttempts = properties.getInt(GARBAGE_COLLECTION_MAX_ATTEMPTS);
->>>>>>> 07596c10
+        this.indexBlockSize = properties.getLong(READ_INDEX_BLOCK_SIZE);
     }
 
     /**
