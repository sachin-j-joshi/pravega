--- conflicted
+++ resolved
@@ -174,11 +174,7 @@
                 config,
                 executor);
         this.closed = new AtomicBoolean(false);
-<<<<<<< HEAD
-        this.reporter = ((ScheduledExecutorService) executor).scheduleAtFixedRate(this::report, 1000, 1000, TimeUnit.MILLISECONDS);
-=======
         this.reporter = executor.scheduleAtFixedRate(this::report, 1000, 1000, TimeUnit.MILLISECONDS);
->>>>>>> bb789cdf
     }
 
     /**
