/**
 * Copyright (c) Dell Inc., or its subsidiaries. All Rights Reserved.
 *
 * Licensed under the Apache License, Version 2.0 (the "License");
 * you may not use this file except in compliance with the License.
 * You may obtain a copy of the License at
 *
 *     http://www.apache.org/licenses/LICENSE-2.0
 */
package io.pravega.segmentstore.storage.metadata;

import com.google.common.annotations.VisibleForTesting;
import com.google.common.base.Charsets;
import com.google.common.base.Preconditions;
import io.pravega.common.Exceptions;
import io.pravega.common.Timer;
import io.pravega.common.util.BufferView;
import io.pravega.common.util.ByteArraySegment;
import io.pravega.segmentstore.contracts.SegmentType;
import io.pravega.segmentstore.contracts.StreamSegmentExistsException;
import io.pravega.segmentstore.contracts.tables.BadKeyVersionException;
import io.pravega.segmentstore.contracts.tables.TableEntry;
import io.pravega.segmentstore.contracts.tables.TableKey;
import io.pravega.segmentstore.contracts.tables.TableStore;
import io.pravega.segmentstore.storage.DataLogWriterNotPrimaryException;
import java.time.Duration;
import java.util.ArrayList;
import java.util.Collection;
import java.util.HashMap;
import java.util.concurrent.CompletableFuture;
import java.util.concurrent.CompletionException;
import java.util.concurrent.Executor;
import java.util.concurrent.atomic.AtomicBoolean;
import lombok.Getter;
import lombok.extern.slf4j.Slf4j;
import lombok.val;

import static io.pravega.segmentstore.storage.metadata.StorageMetadataMetrics.TABLE_GET_LATENCY;
import static io.pravega.segmentstore.storage.metadata.StorageMetadataMetrics.TABLE_WRITE_LATENCY;

/**
 * {@link TableStore} based storage metadata store.
 */
@Slf4j
public class TableBasedMetadataStore extends BaseMetadataStore {
    /**
     * Instance of the {@link TableStore}.
     */
    @Getter
    private final TableStore tableStore;

    /**
     * Name of the table segment.
     */
    @Getter
    private final String tableName;
    private final Duration timeout = Duration.ofSeconds(30);
    private final AtomicBoolean isTableInitialized = new AtomicBoolean(false);
    private final BaseMetadataStore.TransactionData.TransactionDataSerializer serializer = new BaseMetadataStore.TransactionData.TransactionDataSerializer();

    /**
     * Constructor.
     *
     * @param tableName  Name of the table segment.
     * @param tableStore Instance of the {@link TableStore}.
     * @param executor Executor to use for async operations.
     */
    public TableBasedMetadataStore(String tableName, TableStore tableStore, Executor executor) {
        super(executor);
        this.tableStore = Preconditions.checkNotNull(tableStore, "tableStore");
        this.tableName = Preconditions.checkNotNull(tableName, "tableName");
    }

    /**
     * Reads a metadata record for the given key.
     *
     * @param key Key for the metadata record.
     * @return Associated {@link io.pravega.segmentstore.storage.metadata.BaseMetadataStore.TransactionData}.
     */
    @Override
    protected CompletableFuture<TransactionData> read(String key) {
        val keys = new ArrayList<BufferView>();
        keys.add(new ByteArraySegment(key.getBytes(Charsets.UTF_8)));
        val t = new Timer();
        return ensureInitialized()
                .thenComposeAsync(v -> this.tableStore.get(tableName, keys, timeout)
                        .thenApplyAsync(retValue -> {
                            try {
                                Preconditions.checkState(retValue.size() == 1, "Unexpected number of values returned.");
                                val entry = retValue.get(0);
                                if (null != entry) {
                                    val arr = entry.getValue();
                                    TransactionData txnData = serializer.deserialize(arr);
                                    txnData.setDbObject(entry.getKey().getVersion());
                                    txnData.setPersisted(true);
                                    TABLE_GET_LATENCY.reportSuccessEvent(t.getElapsed());
                                    return txnData;
                                }
                            } catch (Exception e) {
                                throw new CompletionException(new StorageMetadataException("Error while reading", e));
                            }
                            TABLE_GET_LATENCY.reportSuccessEvent(t.getElapsed());
                            return TransactionData.builder()
                                    .key(key)
                                    .persisted(true)
                                    .dbObject(TableKey.NOT_EXISTS)
                                    .build();
                        }, getExecutor())
                        .exceptionally(e -> {
                                val ex = Exceptions.unwrap(e);
                                throw new CompletionException(handleException(ex));
                        }), getExecutor());
    }

    /**
     * Writes transaction data from a given list to the metadata store.
     *
     * @param dataList List of transaction data to write.
     */
    @Override
    protected CompletableFuture<Void> writeAll(Collection<TransactionData> dataList) {
        val toUpdate = new ArrayList<TableEntry>();
        val entryToTxnDataMap = new HashMap<TableEntry, TransactionData>();
        val deletedKeyToTxnDataMap = new HashMap<TableKey, TransactionData>();
        val keysToDelete = new ArrayList<TableKey>();
        val t = new Timer();
        return ensureInitialized()
                .thenRunAsync(() -> {
                    for (TransactionData txnData : dataList) {
                        Preconditions.checkState(null != txnData.getDbObject());

                        val version = (Long) txnData.getDbObject();
                        if (null == txnData.getValue()) {
                            val toDelete = TableKey.unversioned(new ByteArraySegment(txnData.getKey().getBytes(Charsets.UTF_8)));
                            keysToDelete.add(toDelete);
                            deletedKeyToTxnDataMap.put(toDelete, txnData);
                        }

                        try {
                            val arraySegment = serializer.serialize(txnData);
                            TableEntry tableEntry = TableEntry.versioned(
                                    new ByteArraySegment(txnData.getKey().getBytes(Charsets.UTF_8)),
                                    arraySegment,
                                    version);
                            entryToTxnDataMap.put(tableEntry, txnData);
                            toUpdate.add(tableEntry);
                        } catch (Exception e) {
                            throw new CompletionException(handleException(e));
                        }
                    }
                }, getExecutor())
                .thenComposeAsync(v -> {
                    // Now put uploaded keys.
                    return this.tableStore.put(tableName, toUpdate, timeout)
                            .thenApplyAsync(ret -> {
                                // Update versions.
                                int i = 0;
                                for (TableEntry tableEntry : toUpdate) {
                                    entryToTxnDataMap.get(tableEntry).setDbObject(ret.get(i));
                                    i++;
                                }
                                return null;
                            }, getExecutor())
                            .thenComposeAsync(v2 -> {
                                // Delete deleted keys.
                                return this.tableStore.remove(tableName, keysToDelete, timeout);
                            }, getExecutor())
                            .thenRunAsync(() -> {
                                for (val deletedKey : keysToDelete) {
                                    deletedKeyToTxnDataMap.get(deletedKey).setDbObject(TableKey.NOT_EXISTS);
                                }
                                TABLE_WRITE_LATENCY.reportSuccessEvent(t.getElapsed());
                            }, getExecutor());
                }, getExecutor())
                .exceptionally(e -> {
                    val ex = Exceptions.unwrap(e);
                    throw new CompletionException(handleException(ex));
                });
    }

    private StorageMetadataException handleException(Throwable ex) {
        val e = Exceptions.unwrap(ex);
        if (e instanceof DataLogWriterNotPrimaryException) {
            return new StorageMetadataWritesFencedOutException("Transaction failed. Writer fenced off", e);
        }
        if (e instanceof BadKeyVersionException) {
            return new StorageMetadataVersionMismatchException("Transaction failed. Version Mismatch.", e);
        }
        return new StorageMetadataException("Transaction failed", e);
    }

    private CompletableFuture<Void> ensureInitialized() {
        if (!isTableInitialized.get()) {
<<<<<<< HEAD
            return this.tableStore.createSegment(tableName, timeout)
                    .thenRunAsync(() -> {
                        log.info("Created table segment {}", tableName);
                        isTableInitialized.set(true);
                    }, getExecutor())
                    .exceptionally(e -> {
                        val ex = Exceptions.unwrap(e);
                        if (e.getCause() instanceof StreamSegmentExistsException) {
                            log.info("Table segment {} already exists.", tableName);
                            isTableInitialized.set(true);
                            return null;
                        }
                        throw new CompletionException(ex);
                    });
=======
            // Storage Metadata Segment is a System, Internal Segment. It must also be designated as Critical since the
            // Segment Store may not function properly without it performing well. The Critical designation will cause
            // all of its "modify" operations to bypass any ingestion pipeline throttling and be expedited for processing.
            val segmentType = SegmentType.builder().tableSegment().system().critical().internal().build();
            try {
                this.tableStore.createSegment(tableName, segmentType, timeout).join();
                log.info("Created table segment {}", tableName);
            } catch (CompletionException e) {
                if (e.getCause() instanceof StreamSegmentExistsException) {
                    log.info("Table segment {} already exists.", tableName);
                }
            }
            isTableInitialized.set(true);
>>>>>>> 7e8a2613
        }
        return CompletableFuture.completedFuture(null);
    }

    /**
     * Copy the version of one instance to other.
     * This only for test purposes.
     *
     * @param from The instance to copy from.
     * @param to   The instance to copy to.
     */
    @VisibleForTesting
    static void copyVersion(TableBasedMetadataStore from, TableBasedMetadataStore to) {
        to.setVersion(from.getVersion());
    }
}<|MERGE_RESOLUTION|>--- conflicted
+++ resolved
@@ -23,6 +23,10 @@
 import io.pravega.segmentstore.contracts.tables.TableKey;
 import io.pravega.segmentstore.contracts.tables.TableStore;
 import io.pravega.segmentstore.storage.DataLogWriterNotPrimaryException;
+import lombok.Getter;
+import lombok.extern.slf4j.Slf4j;
+import lombok.val;
+
 import java.time.Duration;
 import java.util.ArrayList;
 import java.util.Collection;
@@ -31,9 +35,6 @@
 import java.util.concurrent.CompletionException;
 import java.util.concurrent.Executor;
 import java.util.concurrent.atomic.AtomicBoolean;
-import lombok.Getter;
-import lombok.extern.slf4j.Slf4j;
-import lombok.val;
 
 import static io.pravega.segmentstore.storage.metadata.StorageMetadataMetrics.TABLE_GET_LATENCY;
 import static io.pravega.segmentstore.storage.metadata.StorageMetadataMetrics.TABLE_WRITE_LATENCY;
@@ -191,8 +192,11 @@
 
     private CompletableFuture<Void> ensureInitialized() {
         if (!isTableInitialized.get()) {
-<<<<<<< HEAD
-            return this.tableStore.createSegment(tableName, timeout)
+            // Storage Metadata Segment is a System, Internal Segment. It must also be designated as Critical since the
+            // Segment Store may not function properly without it performing well. The Critical designation will cause
+            // all of its "modify" operations to bypass any ingestion pipeline throttling and be expedited for processing.
+            val segmentType = SegmentType.builder().tableSegment().system().critical().internal().build();
+            return this.tableStore.createSegment(tableName, segmentType, timeout)
                     .thenRunAsync(() -> {
                         log.info("Created table segment {}", tableName);
                         isTableInitialized.set(true);
@@ -206,21 +210,6 @@
                         }
                         throw new CompletionException(ex);
                     });
-=======
-            // Storage Metadata Segment is a System, Internal Segment. It must also be designated as Critical since the
-            // Segment Store may not function properly without it performing well. The Critical designation will cause
-            // all of its "modify" operations to bypass any ingestion pipeline throttling and be expedited for processing.
-            val segmentType = SegmentType.builder().tableSegment().system().critical().internal().build();
-            try {
-                this.tableStore.createSegment(tableName, segmentType, timeout).join();
-                log.info("Created table segment {}", tableName);
-            } catch (CompletionException e) {
-                if (e.getCause() instanceof StreamSegmentExistsException) {
-                    log.info("Table segment {} already exists.", tableName);
-                }
-            }
-            isTableInitialized.set(true);
->>>>>>> 7e8a2613
         }
         return CompletableFuture.completedFuture(null);
     }
