/**
 * Licensed to the Apache Software Foundation (ASF) under one
 * or more contributor license agreements.  See the NOTICE file
 * distributed with this work for additional information
 * regarding copyright ownership.  The ASF licenses this file
 * to you under the Apache License, Version 2.0 (the
 * "License"); you may not use this file except in compliance
 * with the License.  You may obtain a copy of the License at
 * <p>
 * http://www.apache.org/licenses/LICENSE-2.0
 * <p>
 * Unless required by applicable law or agreed to in writing, software
 * distributed under the License is distributed on an "AS IS" BASIS,
 * WITHOUT WARRANTIES OR CONDITIONS OF ANY KIND, either express or implied.
 * See the License for the specific language governing permissions and
 * limitations under the License.
 */

package com.emc.pravega.service.server.writer;

import com.emc.pravega.common.AutoStopwatch;
import com.emc.pravega.common.Exceptions;
import com.emc.pravega.common.TimeoutTimer;
import com.emc.pravega.common.concurrent.FutureHelpers;
import com.emc.pravega.service.contracts.RuntimeStreamingException;
import com.emc.pravega.service.contracts.SegmentProperties;
import com.emc.pravega.service.contracts.StreamSegmentNotExistsException;
import com.emc.pravega.service.contracts.StreamSegmentSealedException;
import com.emc.pravega.service.server.CacheKey;
import com.emc.pravega.service.server.ContainerMetadata;
import com.emc.pravega.service.server.DataCorruptionException;
import com.emc.pravega.service.server.ExceptionHelpers;
import com.emc.pravega.service.server.SegmentMetadata;
import com.emc.pravega.service.server.UpdateableSegmentMetadata;
import com.emc.pravega.service.server.logs.operations.CachedStreamSegmentAppendOperation;
import com.emc.pravega.service.server.logs.operations.MergeTransactionOperation;
import com.emc.pravega.service.server.logs.operations.Operation;
import com.emc.pravega.service.server.logs.operations.StorageOperation;
import com.emc.pravega.service.server.logs.operations.StreamSegmentAppendOperation;
import com.emc.pravega.service.server.logs.operations.StreamSegmentSealOperation;
import com.emc.pravega.service.storage.BadOffsetException;
import com.emc.pravega.service.storage.Storage;
import com.google.common.base.Preconditions;
import lombok.extern.slf4j.Slf4j;

import java.io.InputStream;
import java.time.Duration;
import java.util.Queue;
import java.util.concurrent.CompletableFuture;
import java.util.concurrent.CompletionException;
import java.util.concurrent.ConcurrentLinkedQueue;
import java.util.concurrent.atomic.AtomicBoolean;
import java.util.concurrent.atomic.AtomicInteger;
import java.util.concurrent.atomic.AtomicLong;
import java.util.function.Supplier;

/**
 * Aggregates contents for a specific StreamSegment.
 */
@Slf4j
class SegmentAggregator implements OperationProcessor, AutoCloseable {
    //region Members

    private final UpdateableSegmentMetadata metadata;
    private final WriterConfig config;
    private final Queue<StorageOperation> operations;
    private final AutoStopwatch stopwatch;
    private final String traceObjectId;
    private final Storage storage;
    private final WriterDataSource dataSource;
    private Duration lastFlush;
    private final AtomicLong outstandingAppendLength;
    private final AtomicInteger mergeBatchCount;
    private final AtomicBoolean hasSealPending;
    private long lastAddedOffset;
<<<<<<< HEAD
    private int mergeCount;
    private boolean hasSealPending;
=======
>>>>>>> 47d151fb
    private boolean closed;
    private boolean isInitialized;

    //endregion

    //region Constructor

    /**
     * Creates a new instance of the SegmentAggregator class.
     *
     * @param segmentMetadata The Metadata for the StreamSegment to construct this Aggregator for.
     * @param dataSource      The WriterDataSource to use.
     * @param storage         The Storage to use (for flushing).
     * @param config          The Configuration to use.
     * @param stopwatch       A Stopwatch to use to determine elapsed time.
     */
    SegmentAggregator(UpdateableSegmentMetadata segmentMetadata, WriterDataSource dataSource, Storage storage, WriterConfig config, AutoStopwatch stopwatch) {
        Preconditions.checkNotNull(segmentMetadata, "segmentMetadata");
        Preconditions.checkNotNull(dataSource, "dataSource");
        Preconditions.checkNotNull(storage, "storage");
        Preconditions.checkNotNull(config, "config");
        Preconditions.checkNotNull(stopwatch, "stopwatch");

        this.metadata = segmentMetadata;
        Preconditions.checkArgument(this.metadata.getContainerId() == dataSource.getId(), "SegmentMetadata.ContainerId is different from WriterDataSource.Id");

        this.config = config;
        this.storage = storage;
        this.dataSource = dataSource;
        this.stopwatch = stopwatch;
        this.lastFlush = stopwatch.elapsed();
        this.outstandingAppendLength = new AtomicLong();
        this.lastAddedOffset = -1; // Will be set properly in initialize().
<<<<<<< HEAD
        this.mergeCount = 0;
        this.operations = new LinkedList<>();
=======
        this.mergeBatchCount = new AtomicInteger();
        this.hasSealPending = new AtomicBoolean();
        this.operations = new ConcurrentLinkedQueue<>();
>>>>>>> 47d151fb
        this.traceObjectId = String.format("StorageWriter[%d-%d]", this.metadata.getContainerId(), this.metadata.getId());
    }

    //endregion

    //region AutoCloseable Implementation

    @Override
    public void close() {
        if (!this.closed) {
            log.info("{}: Closed.");
            this.closed = true;
        }
    }

    //endregion

    //region OperationProcessor Implementation

    @Override
    public long getLowestUncommittedSequenceNumber() {
        StorageOperation first = this.operations.peek();
        return first == null ? Operation.NO_SEQUENCE_NUMBER : first.getSequenceNumber();
    }

    @Override
    public boolean isClosed() {
        return this.closed;
    }

    //endregion

    //region Properties

    /**
     * Gets a reference to the SegmentMetadata related to this Aggregator.
     *
     * @return The metadata.
     */
    SegmentMetadata getMetadata() {
        return this.metadata;
    }

    /**
     * Gets a value representing the amount of time since the last successful call to flush(). If no such call has been
     * made yet, this returns the amount of time since the creation of this SegmentAggregator object.
     */
    Duration getElapsedSinceLastFlush() {
        return this.stopwatch.elapsed().minus(this.lastFlush);
    }

    /**
     * Gets a value indicating whether a call to flush() is required given the current state of this SegmentAggregator.
     * <p>
     * Any of the following conditions can trigger a flush:
     * <ul>
     * <li> There is more data in the SegmentAggregator than the configuration allows (getOutstandingLength >= FlushThresholdBytes)
     * <li> Too much time has passed since the last call to flush() (getElapsedSinceLastFlush >= FlushThresholdTime)
     * <li> The SegmentAggregator contains a StreamSegmentSealOperation or MergeTransactionOperation (hasSealPending == true)
     * </ul>
     */
    boolean mustFlush() {
        return exceedsThresholds()
<<<<<<< HEAD
                || this.hasSealPending
                || this.mergeCount > 0;
=======
                || this.hasSealPending.get()
                || this.mergeBatchCount.get() > 0;
>>>>>>> 47d151fb
    }

    /**
     * Gets a value indicating whether the Flush thresholds are exceeded for this SegmentAggregator.
     */
    private boolean exceedsThresholds() {
        long length = this.outstandingAppendLength.get();
        return length >= this.config.getFlushThresholdBytes()
                || (length > 0 && getElapsedSinceLastFlush().compareTo(this.config.getFlushThresholdTime()) >= 0);
    }

    @Override
    public String toString() {
        return String.format(
                "[%d: %s] Size = %d|%s, LastOffset = %d, LUSN = %d LastFlush = %ds",
                this.metadata.getId(),
                this.metadata.getName(),
                this.operations.size(),
                this.outstandingAppendLength,
                this.lastAddedOffset,
                getLowestUncommittedSequenceNumber(),
                this.getElapsedSinceLastFlush().toMillis() / 1000);
    }

    //endregion

    //region Operations

    /**
     * Initializes the SegmentAggregator by pulling information from the given Storage.
     *
     * @param timeout Timeout for the operation.
     * @return A CompletableFuture that, when completed, will indicate that the operation finished successfully. If any
     * errors occurred during the operation, the Future will be completed with the appropriate exception.
     */
    CompletableFuture<Void> initialize(Duration timeout) {
        Exceptions.checkNotClosed(this.closed, this);
        Preconditions.checkState(!this.isInitialized, "SegmentAggregator has already been initialized.");

        return this.storage
                .getStreamSegmentInfo(this.metadata.getName(), timeout)
                .thenAccept(segmentInfo -> {
                    // Check & Update StorageLength in metadata.
                    if (this.metadata.getStorageLength() != segmentInfo.getLength()) {
                        if (this.metadata.getStorageLength() >= 0) {
                            // Only log warning if the StorageLength has actually been initialized, but is different.
                            log.warn("{}: SegmentMetadata has a StorageLength ({}) that is different than the actual one ({}) - updating metadata.", this.traceObjectId, this.metadata.getStorageLength(), segmentInfo.getLength());
                        }

                        // It is very important to keep this value up-to-date and correct.
                        this.metadata.setStorageLength(segmentInfo.getLength());
                    }

                    // Check if the Storage segment is sealed, but it's not in metadata (this is 100% indicative of some data corruption happening).
                    if (segmentInfo.isSealed()) {
                        if (!this.metadata.isSealed()) {
                            throw new RuntimeStreamingException(new DataCorruptionException(String.format("Segment '%s' is sealed in Storage but not in the metadata.", this.metadata.getName())));
                        }

                        if (!this.metadata.isSealedInStorage()) {
                            this.metadata.markSealedInStorage();
                            log.warn("{}: Segment is sealed in Storage but metadata does not reflect that - updating metadata.", this.traceObjectId, segmentInfo.getLength());
                        }
                    }

                    log.info("{}: Initialized. StorageLength = {}, Sealed = {}.", this.traceObjectId, segmentInfo.getLength(), segmentInfo.isSealed());
                    this.isInitialized = true;
                })
                .exceptionally(ex -> {
                    ex = ExceptionHelpers.getRealException(ex);
                    if (ex instanceof StreamSegmentNotExistsException) {
                        // Segment does not exist anymore. This is a real possibility during recovery, in the following cases:
                        // * We already processed a Segment Deletion but did not have a chance to checkpoint metadata
                        // * We processed a TransactionMergeOperation but did not have a chance to ack/truncate the DataSource
                        this.metadata.markDeleted(); // Update metadata, just in case it is not already updated.
                        log.warn("{}: Segment does not exist in Storage. Ignoring all further operations on it.", this.traceObjectId, ex);
                    } else {
                        // Other kind of error - re-throw.
                        throw new CompletionException(ex);
                    }

                    this.isInitialized = true;
                    return null;
                });
    }

    /**
     * Adds the given StorageOperation to the Aggregator.
     *
     * @param operation the Operation to add.
     * @throws DataCorruptionException  If the validation of the given Operation indicates a possible data corruption in
     *                                  the code (offset gaps, out-of-order operations, etc.)
     * @throws IllegalArgumentException If the validation of the given Operation indicates a possible non-corrupting bug
     *                                  in the code.
     */
    void add(StorageOperation operation) throws DataCorruptionException {
        ensureInitializedAndNotClosed();

        // Verify operation Segment Id.
        checkSegmentId(operation);

        if (this.metadata.isDeleted()) {
            // Deleted Segment - nothing to do.
            return;
        }

        // Verify operation validity (this also takes care of extra operations after Seal or Merge; no need for further checks).
        checkValidOperation(operation);

        // Add operation to list, but only if hasn't yet been persisted in Storage.
        // We can figure this out if we compare the last offset of the op with Metadata.StorageLength or, for seal operations,
        // if it hasn't already been sealed in Storage.
        long lastOffset = operation.getLastStreamSegmentOffset();
        boolean processOp = lastOffset > this.metadata.getStorageLength()
                || (!this.metadata.isSealedInStorage() && (operation instanceof StreamSegmentSealOperation));
        if (processOp) {
<<<<<<< HEAD
            this.operations.addLast(operation);
            if (operation instanceof MergeTransactionOperation) {
                this.mergeCount++;
            } else if (operation instanceof StreamSegmentSealOperation) {
                this.hasSealPending = true;
            } else if (isAppendOperation(operation)) {
                // Update current outstanding length - but we only keep track of this for appends (MergeTransactionOperations do not count for flush thresholds).
                this.outstandingAppendLength += operation.getLength();
=======
            this.operations.add(operation);
            if (operation instanceof MergeBatchOperation) {
                this.mergeBatchCount.incrementAndGet();
            } else if (operation instanceof StreamSegmentSealOperation) {
                this.hasSealPending.set(true);
            } else if (operation instanceof StreamSegmentAppendOperation || operation instanceof CachedStreamSegmentAppendOperation) {
                // Update current outstanding length - but we only keep track of this for appends (MergeBatches do not count for flush thresholds).
                this.outstandingAppendLength.addAndGet(operation.getLength());
>>>>>>> 47d151fb
            }
        }

        // Always record the last added offset, to ensure that operations are processed in the right order.
        this.lastAddedOffset = lastOffset;
    }

    //endregion

    //region Flushing and Merging

    /**
     * Flushes the contents of the Aggregator to the given Storage.
     *
     * @param timeout Timeout for the operation.
     * @return A CompletableFuture that, when completed, will contain a summary of the flush operation. If any errors
     * occurred during the flush, the Future will be completed with the appropriate exception.
     */
    CompletableFuture<FlushResult> flush(Duration timeout) {
        ensureInitializedAndNotClosed();

        try {
            TimeoutTimer timer = new TimeoutTimer(timeout);
<<<<<<< HEAD
            boolean hasMerge = this.mergeCount > 0;
            if (this.hasSealPending || hasMerge) {
=======
            boolean hasMerge = this.mergeBatchCount.get() > 0;
            boolean hasSeal = this.hasSealPending.get();
            if (hasSeal || hasMerge) {
>>>>>>> 47d151fb
                // If we have a Seal or Merge Pending, flush everything until we reach that operation.
                CompletableFuture<FlushResult> result = flushFully(timer);
                if (hasMerge) {
                    result = result.thenCompose(flushResult -> mergeIfNecessary(flushResult, timer));
                }

                if (hasSeal) {
                    result = result.thenCompose(flushResult -> sealIfNecessary(flushResult, timer));
                }

                return result;
            } else {
                // Otherwise, just flush the excess as long as we have something to flush.
                return flushExcess(timer);
            }
        } catch (Exception ex) {
            return FutureHelpers.failedFuture(ex);
        }
    }

    /**
     * Flushes all Append Operations that can be flushed at the given moment (until the entire Aggregator is emptied out
     * or until a StreamSegmentSealOperation or MergeTransactionOperation is encountered).
     *
     * @param timer Timer for the operation.
     * @return A CompletableFuture that, when completed, will contain the result from the flush operation.
     * @throws DataCorruptionException If a CachedStreamSegmentAppendOperation does not have any data in the cache.
     */
    private CompletableFuture<FlushResult> flushFully(TimeoutTimer timer) throws DataCorruptionException {
        return flushConditionally(timer, () -> {
            StorageOperation first = this.operations.peek();
            return first != null && isAppendOperation(first);
        });
    }

    /**
     * Flushes as many Append Operations as needed as long as the data inside this SegmentAggregator exceeds size/time thresholds.
     * This will stop when either the thresholds are not exceeded anymore or when a non-Append Operation is encountered.
     *
     * @param timer Timer for the operation.
     * @return A CompletableFuture that, when completed, will contain the result from the flush operation.
     * @throws DataCorruptionException If a CachedStreamSegmentAppendOperation does not have any data in the cache.
     */
    private CompletableFuture<FlushResult> flushExcess(TimeoutTimer timer) throws DataCorruptionException {
        return flushConditionally(timer, this::exceedsThresholds);
    }

    /**
     * Flushes all Append Operations that can be flushed at the given moment (as long ast he given condition holds true).
     *
     * @param timer Timer for the operation.
     * @return A CompletableFuture that, when completed, will contain the result from the flush operation.
     * @throws DataCorruptionException If a CachedStreamSegmentAppendOperation does not have any data in the cache.
     */
    private CompletableFuture<FlushResult> flushConditionally(TimeoutTimer timer, Supplier<Boolean> condition) throws DataCorruptionException {
        FlushResult result = new FlushResult();

        // Flush all outstanding data as long as the threshold is exceeded.
        while (condition.get()) {
            // TODO: figure out how to get rid of this join. Is there something like an AsyncLoop with Futures?
            FlushResult partialFlushResult = flushOnce(timer.getRemaining()).join();
            result.withFlushResult(partialFlushResult);
        }

        return CompletableFuture.completedFuture(result);
    }

    /**
     * Flushes all Append Operations that can be flushed up to the maximum allowed flush size.
     *
     * @param timeout Timeout for the operation.
     * @return A CompletableFuture that, when completed, will contain the result from the flush operation.
     * @throws DataCorruptionException If a CachedStreamSegmentAppendOperation does not have any data in the cache.
     */
    private CompletableFuture<FlushResult> flushOnce(Duration timeout) throws DataCorruptionException {
        // Gather an InputStream made up of all the operations we can flush.
        FlushArgs flushArgs = getFlushArgs();

        if (flushArgs.getTotalLength() == 0) {
            // Nothing to flush.
            return CompletableFuture.completedFuture(new FlushResult());
        }

        // Flush them.
        InputStream inputStream = flushArgs.getInputStream();
        return this.storage
                .write(this.metadata.getName(), this.metadata.getStorageLength(), inputStream, flushArgs.getTotalLength(), timeout)
                .thenApply(v -> updateStatePostFlush(flushArgs))
                .exceptionally(ex -> {
                    if (ExceptionHelpers.getRealException(ex) instanceof BadOffsetException) {
                        // This is a bad one. We attempted to write at an offset that already contained other data.
                        // TODO: when we implement BadOffset Reconciliation, consider starting from here.
                        ex = new DataCorruptionException(String.format(
                                "Attempted to write at offset %d that is not the end of the segment in storage (Segment=%s).",
                                this.metadata.getStorageLength(), this.metadata.getName()), ex);
                    }

                    // Rethrow all exceptions.
                    throw new CompletionException(ex);
                });
    }

    /**
     * Aggregates all outstanding Append Operations into a single object that can be used for flushing. This continues
     * to aggregate operations until a non-Append operation is encountered or until we have accumulated enough data (exceeding config.getMaxFlushSizeBytes).
     *
     * @return The aggregated object that can be used for flushing.
     * @throws DataCorruptionException If a CachedStreamSegmentAppendOperation does not have any data in the cache.
     */
    private FlushArgs getFlushArgs() throws DataCorruptionException {
        FlushArgs result = new FlushArgs();
        int remainingCapacity = this.config.getMaxFlushSizeBytes();
        for (StorageOperation op : this.operations) {
            byte[] data;
            if (op instanceof StreamSegmentAppendOperation) {
                data = ((StreamSegmentAppendOperation) op).getData();
            } else if (op instanceof CachedStreamSegmentAppendOperation) {
                CacheKey key = ((CachedStreamSegmentAppendOperation) op).getCacheKey();
                data = this.dataSource.getAppendData(key);
                if (data == null) {
                    throw new DataCorruptionException(String.format("Unable to retrieve CacheContents for operation '%s', with key '%s'.", op, key));
                }
            } else {
                // We found one operation that is not an append; this is as much as we can flush.
                break;
            }

            // Calculate the exact offset within the buffer that we need to start adding at. This is necessary because
            // we can commit partial operations (for optimization purposes).
            long bufferOffset = Math.max(0, this.metadata.getStorageLength() - op.getStreamSegmentOffset());
            if (bufferOffset > op.getLength()) {
                throw new DataCorruptionException(String.format("Cannot flush operation '%s'. Its end offset is before the Segment's StorageLength (%d).", op, this.metadata.getStorageLength()));
            }

            // Calculate the maximum amount of data from this buffer that we can commit, without exceeding the Max Flush Size (remainingCapacity).
            int bufferLength = Math.min(remainingCapacity, data.length - (int) bufferOffset);

            // Add whatever we can to the result.
            result.add(data, (int) bufferOffset, bufferLength);
            remainingCapacity -= bufferLength;

            if (remainingCapacity <= 0) {
                // We have exceeded the maximum flush size. Stop here and return the result.
                break;
            }
        }

        return result;
    }

    /**
     * Executes a merger of a Transaction StreamSegment into this one.
     * Conditions for merger:
     * <ul>
     * <li> This StreamSegment is stand-alone (not a Transaction).
     * <li> The next outstanding operation is a MergeTransactionOperation for a Transaction StreamSegment of this StreamSegment.
     * <li> The StreamSegment to merge is not deleted, it is sealed and is fully flushed to Storage.
     * </ul>
     * Effects of the merger:
     * <ul> The entire contents of the given Transaction StreamSegment will be concatenated to this StreamSegment as one unit.
     * <li> The metadata for this StreamSegment will be updated to reflect the new length of this StreamSegment.
     * <li> The given Transaction Segment will cease to exist.
     * </ul>
     * <p>
     * Note that various other data integrity checks are done pre and post merger as part of this operation which are meant
     * to ensure the StreamSegment is not in a corrupted state.
     *
     * @param flushResult The flush result from the previous chained operation.
     * @param timer       Timer for the operation.
     * @return A CompletableFuture that, when completed, will contain the number of bytes that were merged into this
     * StreamSegment. If failed, the Future will contain the exception that caused it.
     */
    private CompletableFuture<FlushResult> mergeIfNecessary(FlushResult flushResult, TimeoutTimer timer) {
        ensureInitializedAndNotClosed();
        assert this.metadata.getParentId() == ContainerMetadata.NO_STREAM_SEGMENT_ID : "Cannot merge into a Transaction StreamSegment.";

<<<<<<< HEAD
        if (this.operations.size() == 0 || !(this.operations.getFirst() instanceof MergeTransactionOperation)) {
            // Either no operation or first operation is not a MergeTransactionOperation. Nothing to do.
            return CompletableFuture.completedFuture(flushResult);
        }

        // TODO: This only processes one merge at a time. If we had several, that would mean each is done in a different iteration. Should we fix this?
        MergeTransactionOperation mergeTransactionOperation = (MergeTransactionOperation) this.operations.getFirst();
        UpdateableSegmentMetadata transactionMetadata = this.dataSource.getStreamSegmentMetadata(mergeTransactionOperation.getTransactionSegmentId());
        return mergeWith(transactionMetadata, timer)
=======
        StorageOperation first = this.operations.peek();
        if (first == null || !(first instanceof MergeBatchOperation)) {
            // Either no operation or first operation is not a MergeBatch. Nothing to do.
            return CompletableFuture.completedFuture(flushResult);
        }

        // TODO: This only processes one merge at a time. If we had several, that would mean each is done in a different iteration. Should we improve this?
        MergeBatchOperation mergeBatchOperation = (MergeBatchOperation) first;
        UpdateableSegmentMetadata batchMetadata = this.dataSource.getStreamSegmentMetadata(mergeBatchOperation.getBatchStreamSegmentId());
        return mergeWith(batchMetadata, timer)
>>>>>>> 47d151fb
                .thenApply(flushResult::withFlushResult);
    }

    /**
     * Merges the Transaction StreamSegment with given metadata into this one at the current offset.
     *
     * @param transactionMetadata The metadata of the Transaction StreamSegment to merge.
     * @param timer               Timer for the operation.
     * @return A CompletableFuture that, when completed, will contain the number of bytes that were merged into this
     * StreamSegment. If failed, the Future will contain the exception that caused it.
     */
    private CompletableFuture<FlushResult> mergeWith(UpdateableSegmentMetadata transactionMetadata, TimeoutTimer timer) {
        if (transactionMetadata.isDeleted()) {
            return FutureHelpers.failedFuture(new DataCorruptionException(String.format("Attempted to merge with deleted Transaction segment '%s'.", transactionMetadata.getName())));
        }

        FlushResult result = new FlushResult();
        if (!transactionMetadata.isSealedInStorage() || transactionMetadata.getDurableLogLength() > transactionMetadata.getStorageLength()) {
            // Nothing to do. Given Transaction is not eligible for merger yet.
            return CompletableFuture.completedFuture(result);
        }

        AtomicLong mergedLength = new AtomicLong();
        return this.storage
                .getStreamSegmentInfo(transactionMetadata.getName(), timer.getRemaining())
                .thenAccept(transProperties -> {
                    // One last verification before the actual merger:
                    // Check that the Storage agrees with our metadata (if not, we have a problem ...)
                    if (transProperties.getLength() != transactionMetadata.getStorageLength()) {
                        throw new CompletionException(new DataCorruptionException(String.format(
                                "Transaction Segment '%s' cannot be merged into parent '%s' because its metadata disagrees with the Storage. Metadata.StorageLength=%d, Storage.StorageLength=%d",
                                transactionMetadata.getName(),
                                this.metadata.getName(),
                                transactionMetadata.getStorageLength(),
                                transProperties.getLength())));
                    }

                    mergedLength.set(transProperties.getLength());
                })
                .thenCompose(v1 -> storage.concat(this.metadata.getName(), transactionMetadata.getName(), timer.getRemaining()))
                .thenCompose(v2 -> storage.getStreamSegmentInfo(this.metadata.getName(), timer.getRemaining()))
                .thenApply(segmentProperties -> {
<<<<<<< HEAD
                    // We have processed a MergeTransactionOperation, pop the first operation off and decrement the counter.
                    StorageOperation processedOperation = this.operations.removeFirst();
                    assert processedOperation instanceof MergeTransactionOperation : "First outstanding operation was not a MergeTransactionOperation";
                    assert ((MergeTransactionOperation) processedOperation).getTransactionSegmentId() == transactionMetadata.getId() : "First outstanding operation was a MergeTransactionOperation for the wrong Transaction id.";
                    this.mergeCount--;
                    assert this.mergeCount >= 0 : "Negative value for mergeCount";
=======
                    // We have processed a MergeBatchOperation, pop the first operation off and decrement the counter.
                    StorageOperation processedOperation = this.operations.poll();
                    assert processedOperation != null && processedOperation instanceof MergeBatchOperation : "First outstanding operation was not a MergeBatchOperation";
                    assert ((MergeBatchOperation) processedOperation).getBatchStreamSegmentId() == batchMetadata.getId() : "First outstanding operation was a MergeBatchOperation for the wrong batch id.";
                    int newCount = this.mergeBatchCount.decrementAndGet();
                    assert newCount >= 0 : "Negative value for mergeBatchCount";
>>>>>>> 47d151fb

                    // Post-merger validation. Verify we are still in agreement with the storage.
                    long expectedNewLength = this.metadata.getStorageLength() + mergedLength.get();
                    if (segmentProperties.getLength() != expectedNewLength) {
                        throw new CompletionException(new DataCorruptionException(String.format(
                                "Transaction Segment '%s' was merged into parent '%s' but the parent segment has an unexpected StorageLength after the merger. Previous=%d, MergeLength=%d, Expected=%d, Actual=%d",
                                transactionMetadata.getName(),
                                this.metadata.getName(),
                                segmentProperties.getLength(),
                                mergedLength.get(),
                                expectedNewLength,
                                segmentProperties.getLength())));
                    }

                    updateMetadata(segmentProperties);
                    updateMetadataForTransactionPostMerger(transactionMetadata);

                    this.lastFlush = this.stopwatch.elapsed();
                    return result.withMergedBytes(mergedLength.get());
                });
    }

    /**
     * Seals the StreamSegment in Storage, if necessary.
     *
     * @param flushResult The FlushResult from a previous Flush operation. This will just be passed-through.
     * @param timer       Timer for the operation.
     * @return The FlushResult passed in as an argument.
     */
    private CompletableFuture<FlushResult> sealIfNecessary(FlushResult flushResult, TimeoutTimer timer) {
        if (!this.hasSealPending.get() || !(this.operations.peek() instanceof StreamSegmentSealOperation)) {
            // Either no Seal is pending or the next operation is not a seal - we cannot execute a seal.
            return CompletableFuture.completedFuture(flushResult);
        }

        return this.storage
                .seal(this.metadata.getName(), timer.getRemaining())
                .handle((v, ex) -> {
                    if (ex != null && !(ExceptionHelpers.getRealException(ex) instanceof StreamSegmentSealedException)) {
                        // The operation failed, and it was not because the Segment was already Sealed. Throw it again.
                        // We consider the Seal to succeed if the Segment in Storage is already sealed - it's an idempotent operation.
                        throw new CompletionException(ex);
                    }

                    // Update metadata.
                    this.metadata.markSealedInStorage();
                    this.operations.poll();

                    // Validate we have no more unexpected items and then close (as we shouldn't be getting anything else).
                    assert this.operations.size() == 0 : "Processed StreamSegmentSeal operation but more operations are outstanding.";
                    this.hasSealPending.set(false);
                    close();
                    return flushResult;
                });
    }

    //endregion

    //region Helpers

    /**
     * Ensures the following conditions are met:
     * * Regular Operations: SegmentId matches this SegmentAggregator's SegmentId
     * * Transactions: TargetSegmentId/SegmentId matches this SegmentAggregator's SegmentId.
     *
     * @param operation The operation to check.
     * @throws IllegalArgumentException If any of the validations failed.
     */
    private void checkSegmentId(StorageOperation operation) {
        // All exceptions thrown from here are RuntimeExceptions (as opposed from DataCorruptionExceptions); they are indicative
        // of bad code (objects got routed to wrong SegmentAggregators) and not data corruption.
        if (operation instanceof MergeTransactionOperation) {
            Preconditions.checkArgument(
                    this.metadata.getParentId() == ContainerMetadata.NO_STREAM_SEGMENT_ID,
                    "MergeTransactionOperations can only be added to the parent StreamSegment; received '%s'.", operation);

            // Since we are a stand-alone StreamSegment; verify that the Operation has us as a parent (target).
            Preconditions.checkArgument(
                    operation.getStreamSegmentId() == this.metadata.getId(),
                    "Operation '%s' refers to a different StreamSegment as a target (parent) than this one (%s).", operation, this.metadata.getId());
        } else {
            // Regular operation.
            Preconditions.checkArgument(
                    operation.getStreamSegmentId() == this.metadata.getId(),
                    "Operation '%s' refers to a different StreamSegment than this one (%s).", operation, this.metadata.getId());
        }
    }

    /**
     * Ensures the following conditions are met:
     * * Operation Offset matches the last Offset from the previous operation (that is, operations are contiguous).
     *
     * @param operation The operation to check.
     * @throws DataCorruptionException  If any of the validations failed.
     * @throws IllegalArgumentException If the operation has an undefined Offset or Length (these are not considered data-
     *                                  corrupting issues).
     */
    private void checkValidOperation(StorageOperation operation) throws DataCorruptionException {
        boolean hasSeal = this.hasSealPending.get();
        if (hasSeal) {
            // After a StreamSegmentSeal, we do not allow any other operation.
            throw new DataCorruptionException(String.format("No operation is allowed for a sealed segment; received '%s' .", operation));
        }

        // Verify operation offset against the lastAddedOffset (whether the last Op in the list or StorageLength).
        long offset = operation.getStreamSegmentOffset();
        long length = operation.getLength();
        Preconditions.checkArgument(offset >= 0, "Operation '%s' has an invalid offset (%s).", operation, operation.getStreamSegmentOffset());
        Preconditions.checkArgument(length >= 0, "Operation '%s' has an invalid length (%s).", operation, operation.getLength());

        // Check that operations are contiguous (only for the operations after the first one - as we initialize lastAddedOffset on the first op).
        if (this.lastAddedOffset >= 0 && offset != this.lastAddedOffset) {
            throw new DataCorruptionException(String.format("Wrong offset for Operation '%s'. Expected: %d, actual: %d.", operation, this.lastAddedOffset, offset));
        }

        // Even though the DurableLog should take care of this, doesn't hurt to check again that we cannot add anything
        // after a StreamSegmentSealOperation.
        if (hasSeal) {
            throw new DataCorruptionException(String.format("Cannot add any operation after sealing a Segment; received '%s'.", operation));
        }

        // Check that the operation does not exceed the DurableLogLength of the StreamSegment.
        if (offset + length > this.metadata.getDurableLogLength()) {
            throw new DataCorruptionException(String.format(
                    "Operation '%s' has at least one byte beyond its DurableLogLength. Offset = %d, Length = %d, DurableLogLength = %d.",
                    operation,
                    offset,
                    length,
                    this.metadata.getDurableLogLength()));
        }

        if (operation instanceof StreamSegmentSealOperation) {
            // For StreamSegmentSealOperations, we must ensure the offset of the operation is equal to the DurableLogLength for the segment.
            if (this.metadata.getDurableLogLength() != offset) {
                throw new DataCorruptionException(String.format(
                        "Wrong offset for Operation '%s'. Expected: %d (DurableLogLength), actual: %d.",
                        operation,
                        this.metadata.getDurableLogLength(),
                        offset));
            }

            // Even though not an offset, we should still verify that the metadata actually thinks this is a sealed segment.
            if (!this.metadata.isSealed()) {
                throw new DataCorruptionException(String.format("Received Operation '%s' for a non-sealed segment.", operation));
            }
        }
    }

    /**
     * Updates the metadata and the internal state after a flush was completed.
     *
     * @param flushArgs The arguments used for flushing.
     * @return A FlushResult containing statistics about the flush operation.
     */
    private FlushResult updateStatePostFlush(FlushArgs flushArgs) {
        // Update the metadata Storage Length.
        long newLength = this.metadata.getStorageLength() + flushArgs.getTotalLength();
        this.metadata.setStorageLength(newLength);

        // Remove operations from the outstanding list as long as every single byte it contains has been committed.
        boolean reachedEnd = false;
        while (this.operations.size() > 0 && !reachedEnd) {
            StorageOperation first = this.operations.peek();
            long lastOffset = first.getLastStreamSegmentOffset();
            reachedEnd = lastOffset >= newLength;

            // Verify that if we did reach the 'newLength' offset, we were on an append operation. Anything else is indicative of a bug.
            assert reachedEnd || isAppendOperation(first) : "Flushed operation was not an Append.";
            if (lastOffset <= newLength) {
                this.operations.poll();
            }
        }

        // Update the outstanding length.
        long newOutstandingLength = this.outstandingAppendLength.addAndGet(-flushArgs.getTotalLength());
        assert newOutstandingLength >= 0 : "negative outstandingAppendLength";

        // Update the last flush checkpoint.
        this.lastFlush = this.stopwatch.elapsed();
        return new FlushResult().withFlushedBytes(flushArgs.getTotalLength());
    }

    /**
     * Updates the metadata and based on the given SegmentProperties object.
     *
     * @param segmentProperties The SegmentProperties object to update from.
     */
    private void updateMetadata(SegmentProperties segmentProperties) {
        this.metadata.setStorageLength(segmentProperties.getLength());
        if (segmentProperties.isSealed() && !this.metadata.isSealedInStorage()) {
            this.metadata.markSealed();
            this.metadata.markSealedInStorage();
        }
    }

    private void updateMetadataForTransactionPostMerger(UpdateableSegmentMetadata transactionMetadata) {
        // The other StreamSegment no longer exists and/or is no longer usable. Make sure it is marked as deleted.
        transactionMetadata.markDeleted();
        this.dataSource.deleteStreamSegment(transactionMetadata.getName()); // This may be redundant...

        // Complete the merger (in the ReadIndex and whatever other listeners we might have).
        this.dataSource.completeMerge(transactionMetadata.getParentId(), transactionMetadata.getId());
    }

    /**
     * Determines if the given StorageOperation is an Append Operation.
     *
     * @param op The operation to test.
     * @return True if an Append Operation (Cached or non-cached), false otherwise.
     */
    private boolean isAppendOperation(StorageOperation op) {
        return (op instanceof StreamSegmentAppendOperation) || (op instanceof CachedStreamSegmentAppendOperation);
    }

    private void ensureInitializedAndNotClosed() {
        Exceptions.checkNotClosed(this.closed, this);
        Preconditions.checkState(this.isInitialized, "SegmentAggregator is not initialized. Cannot execute this operation.");
    }

    //endregion
}<|MERGE_RESOLUTION|>--- conflicted
+++ resolved
@@ -73,11 +73,6 @@
     private final AtomicInteger mergeBatchCount;
     private final AtomicBoolean hasSealPending;
     private long lastAddedOffset;
-<<<<<<< HEAD
-    private int mergeCount;
-    private boolean hasSealPending;
-=======
->>>>>>> 47d151fb
     private boolean closed;
     private boolean isInitialized;
 
@@ -111,14 +106,9 @@
         this.lastFlush = stopwatch.elapsed();
         this.outstandingAppendLength = new AtomicLong();
         this.lastAddedOffset = -1; // Will be set properly in initialize().
-<<<<<<< HEAD
-        this.mergeCount = 0;
-        this.operations = new LinkedList<>();
-=======
         this.mergeBatchCount = new AtomicInteger();
         this.hasSealPending = new AtomicBoolean();
         this.operations = new ConcurrentLinkedQueue<>();
->>>>>>> 47d151fb
         this.traceObjectId = String.format("StorageWriter[%d-%d]", this.metadata.getContainerId(), this.metadata.getId());
     }
 
@@ -182,13 +172,8 @@
      */
     boolean mustFlush() {
         return exceedsThresholds()
-<<<<<<< HEAD
-                || this.hasSealPending
-                || this.mergeCount > 0;
-=======
                 || this.hasSealPending.get()
                 || this.mergeBatchCount.get() > 0;
->>>>>>> 47d151fb
     }
 
     /**
@@ -305,16 +290,6 @@
         boolean processOp = lastOffset > this.metadata.getStorageLength()
                 || (!this.metadata.isSealedInStorage() && (operation instanceof StreamSegmentSealOperation));
         if (processOp) {
-<<<<<<< HEAD
-            this.operations.addLast(operation);
-            if (operation instanceof MergeTransactionOperation) {
-                this.mergeCount++;
-            } else if (operation instanceof StreamSegmentSealOperation) {
-                this.hasSealPending = true;
-            } else if (isAppendOperation(operation)) {
-                // Update current outstanding length - but we only keep track of this for appends (MergeTransactionOperations do not count for flush thresholds).
-                this.outstandingAppendLength += operation.getLength();
-=======
             this.operations.add(operation);
             if (operation instanceof MergeBatchOperation) {
                 this.mergeBatchCount.incrementAndGet();
@@ -323,7 +298,6 @@
             } else if (operation instanceof StreamSegmentAppendOperation || operation instanceof CachedStreamSegmentAppendOperation) {
                 // Update current outstanding length - but we only keep track of this for appends (MergeBatches do not count for flush thresholds).
                 this.outstandingAppendLength.addAndGet(operation.getLength());
->>>>>>> 47d151fb
             }
         }
 
@@ -347,14 +321,9 @@
 
         try {
             TimeoutTimer timer = new TimeoutTimer(timeout);
-<<<<<<< HEAD
-            boolean hasMerge = this.mergeCount > 0;
-            if (this.hasSealPending || hasMerge) {
-=======
             boolean hasMerge = this.mergeBatchCount.get() > 0;
             boolean hasSeal = this.hasSealPending.get();
             if (hasSeal || hasMerge) {
->>>>>>> 47d151fb
                 // If we have a Seal or Merge Pending, flush everything until we reach that operation.
                 CompletableFuture<FlushResult> result = flushFully(timer);
                 if (hasMerge) {
@@ -531,17 +500,6 @@
         ensureInitializedAndNotClosed();
         assert this.metadata.getParentId() == ContainerMetadata.NO_STREAM_SEGMENT_ID : "Cannot merge into a Transaction StreamSegment.";
 
-<<<<<<< HEAD
-        if (this.operations.size() == 0 || !(this.operations.getFirst() instanceof MergeTransactionOperation)) {
-            // Either no operation or first operation is not a MergeTransactionOperation. Nothing to do.
-            return CompletableFuture.completedFuture(flushResult);
-        }
-
-        // TODO: This only processes one merge at a time. If we had several, that would mean each is done in a different iteration. Should we fix this?
-        MergeTransactionOperation mergeTransactionOperation = (MergeTransactionOperation) this.operations.getFirst();
-        UpdateableSegmentMetadata transactionMetadata = this.dataSource.getStreamSegmentMetadata(mergeTransactionOperation.getTransactionSegmentId());
-        return mergeWith(transactionMetadata, timer)
-=======
         StorageOperation first = this.operations.peek();
         if (first == null || !(first instanceof MergeBatchOperation)) {
             // Either no operation or first operation is not a MergeBatch. Nothing to do.
@@ -552,7 +510,6 @@
         MergeBatchOperation mergeBatchOperation = (MergeBatchOperation) first;
         UpdateableSegmentMetadata batchMetadata = this.dataSource.getStreamSegmentMetadata(mergeBatchOperation.getBatchStreamSegmentId());
         return mergeWith(batchMetadata, timer)
->>>>>>> 47d151fb
                 .thenApply(flushResult::withFlushResult);
     }
 
@@ -595,21 +552,12 @@
                 .thenCompose(v1 -> storage.concat(this.metadata.getName(), transactionMetadata.getName(), timer.getRemaining()))
                 .thenCompose(v2 -> storage.getStreamSegmentInfo(this.metadata.getName(), timer.getRemaining()))
                 .thenApply(segmentProperties -> {
-<<<<<<< HEAD
-                    // We have processed a MergeTransactionOperation, pop the first operation off and decrement the counter.
-                    StorageOperation processedOperation = this.operations.removeFirst();
-                    assert processedOperation instanceof MergeTransactionOperation : "First outstanding operation was not a MergeTransactionOperation";
-                    assert ((MergeTransactionOperation) processedOperation).getTransactionSegmentId() == transactionMetadata.getId() : "First outstanding operation was a MergeTransactionOperation for the wrong Transaction id.";
-                    this.mergeCount--;
-                    assert this.mergeCount >= 0 : "Negative value for mergeCount";
-=======
                     // We have processed a MergeBatchOperation, pop the first operation off and decrement the counter.
                     StorageOperation processedOperation = this.operations.poll();
                     assert processedOperation != null && processedOperation instanceof MergeBatchOperation : "First outstanding operation was not a MergeBatchOperation";
                     assert ((MergeBatchOperation) processedOperation).getBatchStreamSegmentId() == batchMetadata.getId() : "First outstanding operation was a MergeBatchOperation for the wrong batch id.";
                     int newCount = this.mergeBatchCount.decrementAndGet();
                     assert newCount >= 0 : "Negative value for mergeBatchCount";
->>>>>>> 47d151fb
 
                     // Post-merger validation. Verify we are still in agreement with the storage.
                     long expectedNewLength = this.metadata.getStorageLength() + mergedLength.get();
